<<<<<<< HEAD
OPENROAD_MODULES = yosys TritonRoute OpeNPDN
=======
OPENROAD_MODULES = OpenROAD yosys TritonRoute
>>>>>>> 923077fa
SRC_PATH = OpenROAD/src
BUILD_PATH = OpenROAD/build/src

ifneq ($(shell which docker),)
  $(info Using docker as default build type)
  BUILD_DEP = docker_%
else
  $(info docker installation not found. Defaulting to local build)
  BUILD_DEP = cmake_%
endif

default: build_all link_magic

clone_all: $(addprefix clone_,$(OPENROAD_MODULES))
	@

clone_OpenROAD:
	git submodule update --init --recursive
	
	# --recursive doesn't recurse all the way
	cd OpenROAD && \
	git submodule update --init --recursive
	
	cd $(SRC_PATH)/OpenDB && \
	git submodule update --init --recursive

clone_yosys:
	if ! [ -d $(SRC_PATH)/yosys ]; then \
		git clone --recursive https://github.com/The-OpenROAD-Project/yosys.git $(SRC_PATH)/yosys; \
	fi

clone_TritonRoute:
	if ! [ -d $(SRC_PATH)/TritonRoute ]; then \
		git clone --recursive https://github.com/The-OpenROAD-Project/TritonRoute.git $(SRC_PATH)/TritonRoute --branch alpha2; \
	fi

docker_OpenROAD: clone_OpenROAD
	docker build -t openroad -f $(SRC_PATH)/../Dockerfile $(SRC_PATH)/..

docker_%: clone_%
	docker build -t openroad/$(shell echo $* | tr A-Z a-z) -f $(SRC_PATH)/$*/Dockerfile $(SRC_PATH)/$*

cmake_OpenROAD: clone_OpenROAD
	mkdir -p OpenROAD/build
	cd OpenROAD/build && \
	cmake $(CMAKE_OPTS) .. && \
	make -j4

cmake_yosys: clone_yosys
	cd $(SRC_PATH)/yosys && \
	make -j4

cmake_TritonRoute: clone_TritonRoute
	mkdir -p $(SRC_PATH)/TritonRoute/build
	cd $(SRC_PATH)/TritonRoute/build && \
	cmake $(CMAKE_OPTS) .. && \
	make -j4

build_all: $(addprefix $(BUILD_PATH)/,$(OPENROAD_MODULES))
	@

# TODO(rovinski) terrible hack, maybe this should just be a bash script
$(BUILD_PATH)/%: $(BUILD_DEP)
	mkdir -p $(BUILD_PATH)
	rm -rf ./$@
	if [ "$(BUILD_DEP)" == "docker_%" ]; then \
	  if [ "$*" == "OpenROAD" ]; then \
	    container_id=$$(docker create openroad); \
	    docker cp $$container_id:/OpenROAD/build OpenROAD/build; \
	  else \
	    container_id=$$(docker create openroad/$(shell echo $* | tr A-Z a-z)); \
	    docker cp $$container_id:/build $@; \
	  fi; \
	  docker rm -v $$container_id; \
	fi

# TODO(rovinski) terrible hack
link_magic:
	if [ ! -d OpenROAD/lib ]; then \
	  ln -s ../lib OpenROAD/lib; \
	fi<|MERGE_RESOLUTION|>--- conflicted
+++ resolved
@@ -1,8 +1,4 @@
-<<<<<<< HEAD
-OPENROAD_MODULES = yosys TritonRoute OpeNPDN
-=======
-OPENROAD_MODULES = OpenROAD yosys TritonRoute
->>>>>>> 923077fa
+OPENROAD_MODULES = OpenROAD yosys TritonRoute OpeNPDN
 SRC_PATH = OpenROAD/src
 BUILD_PATH = OpenROAD/build/src
 
