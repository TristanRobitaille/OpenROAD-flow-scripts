--- conflicted
+++ resolved
@@ -49,119 +49,6 @@
 # Automatically generated tables from flow/scripts/variables.yaml
 ## Variables in alphabetic order
 
-<<<<<<< HEAD
-| Variable | Description |
-| --- | --- |
-| <a name="ABC_AREA"></a>ABC_AREA | Strategies for Yosys ABC synthesis: Area/Speed. Default ABC_SPEED. |
-| <a name="ABC_CLOCK_PERIOD_IN_PS"></a>ABC_CLOCK_PERIOD_IN_PS | Clock period to be used by STA during synthesis. Default value read from `constraint.sdc`. |
-| <a name="ABC_DRIVER_CELL"></a>ABC_DRIVER_CELL | Default driver cell used during ABC synthesis. |
-| <a name="ABC_LOAD_IN_FF"></a>ABC_LOAD_IN_FF | During synthesis set_load value used. |
-| <a name="ADDER_MAP_FILE"></a>ADDER_MAP_FILE | List of adders treated as a black box by Yosys. |
-| <a name="ADDITIONAL_FILES"></a>ADDITIONAL_FILES | Additional files to be added to `make issue` archive. |
-| <a name="ADDITIONAL_GDS"></a>ADDITIONAL_GDS | Hardened macro GDS files listed here. |
-| <a name="ADDITIONAL_LEFS"></a>ADDITIONAL_LEFS | Hardened macro LEF view files listed here. The LEF information of the macros is immutable and used throughout all stages. Stored in the .odb file. |
-| <a name="ADDITIONAL_LIBS"></a>ADDITIONAL_LIBS | Hardened macro library files listed here. The library information is immutable and used throughout all stages. Not stored in the .odb file. |
-| <a name="BLOCKS"></a>BLOCKS | Blocks used as hard macros in a hierarchical flow. Do note that you have to specify block-specific inputs file in the directory mentioned by Makefile. |
-| <a name="CAP_MARGIN"></a>CAP_MARGIN | Specifies a capacitance margin when fixing max capacitance violations. This option allows you to overfix. |
-| <a name="CDL_FILES"></a>CDL_FILES | Insert additional Circuit Description Language (`.cdl`) netlist files. |
-| <a name="CELL_PAD_IN_SITES_DETAIL_PLACEMENT"></a>CELL_PAD_IN_SITES_DETAIL_PLACEMENT | Cell padding on both sides in site widths to ease routability in detail placement. |
-| <a name="CELL_PAD_IN_SITES_GLOBAL_PLACEMENT"></a>CELL_PAD_IN_SITES_GLOBAL_PLACEMENT | Cell padding on both sides in site widths to ease routability during global placement. |
-| <a name="CLKGATE_MAP_FILE"></a>CLKGATE_MAP_FILE | List of cells for gating clock treated as a black box by Yosys. |
-| <a name="CORE_AREA"></a>CORE_AREA | The core area specified as a list of lower-left and upper-right corners in microns (X1 Y1 X2 Y2). |
-| <a name="CORE_ASPECT_RATIO"></a>CORE_ASPECT_RATIO | The core aspect ratio (height / width). This value is ignored if `CORE_UTILIZATION` is undefined. |
-| <a name="CORE_MARGIN"></a>CORE_MARGIN | The margin between the core area and die area, in multiples of SITE heights. The margin is applied to each side. This variable is ignored if `CORE_UTILIZATION` is undefined. |
-| <a name="CORE_UTILIZATION"></a>CORE_UTILIZATION | The core utilization percentage (0-100). |
-| <a name="CORNER"></a>CORNER | PVT corner library selection. Only available for ASAP7 and GF180 PDK. |
-| <a name="CTS_ARGS"></a>CTS_ARGS | Override `clock_tree_synthesis` arguments. |
-| <a name="CTS_BUF_DISTANCE"></a>CTS_BUF_DISTANCE | Distance (in microns) between buffers. |
-| <a name="CTS_CLUSTER_DIAMETER"></a>CTS_CLUSTER_DIAMETER | Maximum diameter (in microns) of sink cluster. Default 20. |
-| <a name="CTS_CLUSTER_SIZE"></a>CTS_CLUSTER_SIZE | Maximum number of sinks per cluster. Default 50. |
-| <a name="CTS_SNAPSHOT"></a>CTS_SNAPSHOT | Creates ODB/SDC files prior to clock net and setup/hold repair. |
-| <a name="DESIGN_NAME"></a>DESIGN_NAME | The name of the top-level module of the design. |
-| <a name="DESIGN_NICKNAME"></a>DESIGN_NICKNAME | DESIGN_NICKNAME just changes the directory name that ORFS outputs to be DESIGN_NICKNAME instead of DESIGN_NAME in case DESIGN_NAME is unwieldy or conflicts with a different design. |
-| <a name="DETAILED_METRICS"></a>DETAILED_METRICS | If set, then calls report_metrics prior to repair operations in the CTS and global route stages |
-| <a name="DETAILED_ROUTE_ARGS"></a>DETAILED_ROUTE_ARGS | Add additional arguments for debugging purposes during detail route. |
-| <a name="DETAILED_ROUTE_END_ITERATION"></a>DETAILED_ROUTE_END_ITERATION | Maximum number of iterations, default 64. |
-| <a name="DFF_LIB_FILES"></a>DFF_LIB_FILES | Technology mapping liberty files for flip-flops. |
-| <a name="DIE_AREA"></a>DIE_AREA | The die area specified as a list of lower-left and upper-right corners in microns (X1 Y1 X2 Y2). |
-| <a name="DONT_USE_CELLS"></a>DONT_USE_CELLS | Dont use cells eases pin access in detailed routing. |
-| <a name="DONT_USE_LIBS"></a>DONT_USE_LIBS | Set liberty files as `dont_use`. |
-| <a name="DPO_MAX_DISPLACEMENT"></a>DPO_MAX_DISPLACEMENT | Specifies how far an instance can be moved when optimizing. |
-| <a name="ENABLE_DPO"></a>ENABLE_DPO | Enable detail placement with improve_placement feature. |
-| <a name="EQUIVALENCE_CHECK"></a>EQUIVALENCE_CHECK | Enable running equivalence checks to verify logical correctness of repair_timing. |
-| <a name="FASTROUTE_TCL"></a>FASTROUTE_TCL | Specifies a Tcl script with commands to run before FastRoute. |
-| <a name="FILL_CELLS"></a>FILL_CELLS | Fill cells are used to fill empty sites. If not set or empty, fill cell insertion is skipped. |
-| <a name="FILL_CONFIG"></a>FILL_CONFIG | JSON rule file for metal fill during chip finishing. |
-| <a name="FLOORPLAN_DEF"></a>FLOORPLAN_DEF | Use the DEF file to initialize floorplan. |
-| <a name="GDS_FILES"></a>GDS_FILES | Path to platform GDS files. |
-| <a name="GENERATE_ARTIFACTS_ON_FAILURE"></a>GENERATE_ARTIFACTS_ON_FAILURE | For instance Bazel needs artifacts (.odb and .rpt files) on a failure to allow the user to save hours on re-running the failed step locally, but when working with a Makefile flow, it is more natural to fail the step and leave the user to manually inspect the logs and artifacts directly via the file system. Set to 1 to change the behavior to generate artifacts upon failure to e.g. do a global route. The exit code will still be non-zero on all other failures that aren't covered by the "useful to inspect the artifacts on failure" use-case. Example: just like detailed routing, a global route that fails with congestion, is not a build failure(as in exit code non-zero), it is a successful(as in zero exit code) global route that produce reports detailing the problem. Detailed route will not proceed, if there is global routing congestion This allows build systems, such as bazel, to create artifacts for global and detailed route, even if the operation had problems, without having know about the semantics between global and detailed route. Considering that global and detailed route can run for a long time and use a lot of memory, this allows inspecting results on a laptop for a build that ran on a server. |
-| <a name="GLOBAL_PLACEMENT_ARGS"></a>GLOBAL_PLACEMENT_ARGS | Use additional tuning parameters during global placement other than default args defined in global_place.tcl. |
-| <a name="GND_NETS_VOLTAGES"></a>GND_NETS_VOLTAGES | Used for IR Drop calculation. |
-| <a name="GPL_ROUTABILITY_DRIVEN"></a>GPL_ROUTABILITY_DRIVEN | Specifies whether the placer should use routability driven placement. |
-| <a name="GPL_TIMING_DRIVEN"></a>GPL_TIMING_DRIVEN | Specifies whether the placer should use timing driven placement. |
-| <a name="GUI_TIMING"></a>GUI_TIMING | Load timing information when opening GUI. For large designs, this can be quite time consuming. Useful to disable when investigating non-timing aspects like floorplan, placement, routing, etc. |
-| <a name="HOLD_SLACK_MARGIN"></a>HOLD_SLACK_MARGIN | Specifies a time margin for the slack when fixing hold violations. This option allows you to overfix. |
-| <a name="IO_PLACER_H"></a>IO_PLACER_H | The metal layer on which to place the I/O pins horizontally (top and bottom of the die). |
-| <a name="IO_PLACER_V"></a>IO_PLACER_V | The metal layer on which to place the I/O pins vertically (sides of the die). |
-| <a name="IR_DROP_LAYER"></a>IR_DROP_LAYER | Default metal layer to report IR drop. |
-| <a name="KLAYOUT_TECH_FILE"></a>KLAYOUT_TECH_FILE | A mapping from LEF/DEF to GDS using the KLayout tool. |
-| <a name="LATCH_MAP_FILE"></a>LATCH_MAP_FILE | List of latches treated as a black box by Yosys. |
-| <a name="LIB_FILES"></a>LIB_FILES | A Liberty file of the standard cell library with PVT characterization, input and output characteristics, timing and power definitions for each cell. |
-| <a name="MACRO_BLOCKAGE_HALO"></a>MACRO_BLOCKAGE_HALO | Blockage width overridden from default calculation. |
-| <a name="MACRO_EXTENSION"></a>MACRO_EXTENSION | Sets the number of GCells added to the blockages boundaries from macros. |
-| <a name="MACRO_HALO_X"></a>MACRO_HALO_X | Set macro halo for x-direction. Only available for ASAP7 PDK. |
-| <a name="MACRO_HALO_Y"></a>MACRO_HALO_Y | Set macro halo for y-direction. Only available for ASAP7 PDK. |
-| <a name="MACRO_PLACEMENT"></a>MACRO_PLACEMENT | Specifies the path of a file on how to place certain macros manually using read_macro_placement. |
-| <a name="MACRO_PLACEMENT_TCL"></a>MACRO_PLACEMENT_TCL | Specifies the path of a TCL file on how to place certain macros manually. |
-| <a name="MACRO_PLACE_CHANNEL"></a>MACRO_PLACE_CHANNEL | Horizontal/vertical channel width between macros (microns). Used by automatic macro placement when RTLMP_FLOW is disabled. Imagine channel=10 and halo=5. Then macros must be 10 apart but standard cells must be 5 away from a macro. |
-| <a name="MACRO_PLACE_HALO"></a>MACRO_PLACE_HALO | Horizontal/vertical halo around macros (microns). Used by automatic macro placement. |
-| <a name="MACRO_WRAPPERS"></a>MACRO_WRAPPERS | The wrapper file that replaces existing macros with their wrapped version. |
-| <a name="MAKE_TRACKS"></a>MAKE_TRACKS | Tcl file that defines add routing tracks to a floorplan. |
-| <a name="MAX_ROUTING_LAYER"></a>MAX_ROUTING_LAYER | The highest metal layer name to be used in routing. |
-| <a name="MAX_UNGROUP_SIZE"></a>MAX_UNGROUP_SIZE | For hierarchical synthesis, we ungroup modules of size given by this variable. |
-| <a name="MIN_BUF_CELL_AND_PORTS"></a>MIN_BUF_CELL_AND_PORTS | Used to insert a buffer cell to pass through wires. Used in synthesis. |
-| <a name="MIN_ROUTING_LAYER"></a>MIN_ROUTING_LAYER | The lowest metal layer name to be used in routing. |
-| <a name="PDN_TCL"></a>PDN_TCL | File path which has a set of power grid policies used by pdn to be applied to the design, such as layers to use, stripe width and spacing to generate the actual metal straps. |
-| <a name="PLACE_DENSITY"></a>PLACE_DENSITY | The desired placement density of cells. It reflects how spread the cells would be on the core area. 1.0 = closely dense. 0.0 = widely spread. |
-| <a name="PLACE_DENSITY_LB_ADDON"></a>PLACE_DENSITY_LB_ADDON | Check the lower boundary of the PLACE_DENSITY and add PLACE_DENSITY_LB_ADDON if it exists. |
-| <a name="PLACE_SITE"></a>PLACE_SITE | Placement site for core cells defined in the technology LEF file. |
-| <a name="PLATFORM"></a>PLATFORM | Specifies process design kit or technology node to be used. |
-| <a name="POST_CTS_TCL"></a>POST_CTS_TCL | Specifies a Tcl script with commands to run after CTS is completed. |
-| <a name="PRESERVE_CELLS"></a>PRESERVE_CELLS | Mark modules to keep from getting removed in flattening. |
-| <a name="PROCESS"></a>PROCESS | Technology node or process in use. |
-| <a name="PWR_NETS_VOLTAGES"></a>PWR_NETS_VOLTAGES | Used for IR Drop calculation. |
-| <a name="RCX_RULES"></a>RCX_RULES | RC Extraction rules file path. |
-| <a name="RECOVER_POWER"></a>RECOVER_POWER | Specifies how many percent of paths with positive slacks can be slowed for power savings [0-100]. |
-| <a name="REMOVE_CELLS_FOR_EQY"></a>REMOVE_CELLS_FOR_EQY | String patterns directly passed to write_verilog -remove_cells <> for equivalence checks. |
-| <a name="REPAIR_PDN_VIA_LAYER"></a>REPAIR_PDN_VIA_LAYER | Remove power grid vias which generate DRC violations after detailed routing. |
-| <a name="RESYNTH_AREA_RECOVER"></a>RESYNTH_AREA_RECOVER | Enable re-synthesis for area reclaim. |
-| <a name="RESYNTH_TIMING_RECOVER"></a>RESYNTH_TIMING_RECOVER | Enable re-synthesis for timing optimization. |
-| <a name="ROUTING_LAYER_ADJUSTMENT"></a>ROUTING_LAYER_ADJUSTMENT | Default routing layer adjustment |
-| <a name="RTLMP_FLOW"></a>RTLMP_FLOW | 1 to enable the Hierarchical RTLMP flow, default empty. |
-| <a name="SC_LEF"></a>SC_LEF | Path to technology standard cell LEF file. |
-| <a name="SDC_FILE"></a>SDC_FILE | The path to design constraint (SDC) file. |
-| <a name="SEAL_GDS"></a>SEAL_GDS | Seal macro to place around the design. |
-| <a name="SETUP_SLACK_MARGIN"></a>SETUP_SLACK_MARGIN | Specifies a time margin for the slack when fixing setup violations. |
-| <a name="SET_RC_TCL"></a>SET_RC_TCL | Metal & Via RC definition file path. |
-| <a name="SKIP_CTS_REPAIR_TIMING"></a>SKIP_CTS_REPAIR_TIMING | Skipping CTS repair, which can take a long time, can be useful in architectural exploration or when getting CI up and running. |
-| <a name="SKIP_GATE_CLONING"></a>SKIP_GATE_CLONING | Do not use gate cloning transform to fix timing violations (default: use gate cloning). |
-| <a name="SKIP_INCREMENTAL_REPAIR"></a>SKIP_INCREMENTAL_REPAIR |  |
-| <a name="SKIP_PIN_SWAP"></a>SKIP_PIN_SWAP | Do not use pin swapping as a transform to fix timing violations (default: use pin swapping). |
-| <a name="SKIP_REPORT_METRICS"></a>SKIP_REPORT_METRICS | If set to 1, then metrics, report_metrics does nothing. Useful to speed up builds. |
-| <a name="SLEW_MARGIN"></a>SLEW_MARGIN | Specifies a slew margin when fixing max slew violations. This option allows you to overfix. |
-| <a name="SYNTH_ARGS"></a>SYNTH_ARGS | Optional synthesis variables for yosys. |
-| <a name="SYNTH_HIERARCHICAL"></a>SYNTH_HIERARCHICAL | Enable to Synthesis hierarchically, otherwise considered flat synthesis. |
-| <a name="TAPCELL_TCL"></a>TAPCELL_TCL | Path to Endcap and Welltie cells file. |
-| <a name="TAP_CELL_NAME"></a>TAP_CELL_NAME | Name of the cell to use in tap cell insertion. |
-| <a name="TECH_LEF"></a>TECH_LEF | A technology LEF file of the PDK that includes all relevant information regarding metal layers, vias, and spacing requirements. |
-| <a name="TIEHI_CELL_AND_PORT"></a>TIEHI_CELL_AND_PORT | Tie high cells used in Yosys synthesis to replace a logical 1 in the Netlist. |
-| <a name="TIELO_CELL_AND_PORT"></a>TIELO_CELL_AND_PORT | Tie low cells used in Yosys synthesis to replace a logical 0 in the Netlist. |
-| <a name="TNS_END_PERCENT"></a>TNS_END_PERCENT | Default TNS_END_PERCENT value for post CTS timing repair. Try fixing all violating endpoints by default (reduce to 5% for runtime). Specifies how many percent of violating paths to fix [0-100]. Worst path will always be fixed. |
-| <a name="USE_FILL"></a>USE_FILL | Whether to perform metal density filling. Default 0 (=off). |
-| <a name="VERILOG_FILES"></a>VERILOG_FILES | The path to the design Verilog files or JSON files providing a description of modules (check `yosys -h write_json` for more details). |
-| <a name="VERILOG_INCLUDE_DIRS"></a>VERILOG_INCLUDE_DIRS | Specifies the include directories for the Verilog input files. |
-| <a name="VERILOG_TOP_PARAMS"></a>VERILOG_TOP_PARAMS | Apply toplevel params (if exist). |
-=======
 | Variable | Description | Default |
 | --- | --- | --- |
 | <a name="ABC_AREA"></a>ABC_AREA| Strategies for Yosys ABC synthesis: Area/Speed. Default ABC_SPEED.|  |
@@ -211,7 +98,7 @@
 | <a name="GND_NETS_VOLTAGES"></a>GND_NETS_VOLTAGES| Used for IR Drop calculation.|  |
 | <a name="GPL_ROUTABILITY_DRIVEN"></a>GPL_ROUTABILITY_DRIVEN| Specifies whether the placer should use routability driven placement.|  |
 | <a name="GPL_TIMING_DRIVEN"></a>GPL_TIMING_DRIVEN| Specifies whether the placer should use timing driven placement.|  |
-| <a name="GUI_NO_TIMING"></a>GUI_NO_TIMING| Skip loading timing for a faster GUI load.|  |
+| <a name="GUI_TIMING"></a>GUI_TIMING| Load timing information when opening GUI. For large designs, this can be quite time consuming. Useful to disable when investigating non-timing aspects like floorplan, placement, routing, etc.|  |
 | <a name="HOLD_SLACK_MARGIN"></a>HOLD_SLACK_MARGIN| Specifies a time margin for the slack when fixing hold violations. This option allows you to overfix.|  |
 | <a name="IO_PLACER_H"></a>IO_PLACER_H| The metal layer on which to place the I/O pins horizontally (top and bottom of the die).|  |
 | <a name="IO_PLACER_V"></a>IO_PLACER_V| The metal layer on which to place the I/O pins vertically (sides of the die).|  |
@@ -273,7 +160,6 @@
 | <a name="VERILOG_FILES"></a>VERILOG_FILES| The path to the design Verilog files or JSON files providing a description of modules (check `yosys -h write_json` for more details).|  |
 | <a name="VERILOG_INCLUDE_DIRS"></a>VERILOG_INCLUDE_DIRS| Specifies the include directories for the Verilog input files.|  |
 | <a name="VERILOG_TOP_PARAMS"></a>VERILOG_TOP_PARAMS| Apply toplevel params (if exist).|  |
->>>>>>> cd230dc9
 ## synth variables
 
 - [ABC_AREA](#ABC_AREA)
