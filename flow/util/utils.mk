--- conflicted
+++ resolved
@@ -122,18 +122,13 @@
 	        -rm $(UTILS_DIR)/createGallery.py) 2>&1 | tee $(LOG_DIR)/6_1_merge.log
 
 view_cells:
-<<<<<<< HEAD
 	$(OPENROAD_NO_EXIT_CMD) -gui $(SCRIPTS_DIR)/view_cells.tcl
 
 ## Quick access to command line
 command:
 	$(OPENROAD_NO_EXIT_CMD)
-	
-=======
-	openroad -gui $(SCRIPTS_DIR)/view_cells.tcl
 
 ## Provide easy access to debugging
 ifdef GDB
 OPENROAD_CMD := gdb --args $(OPENROAD_CMD)
-endif
->>>>>>> 7dfb9a17
+endif