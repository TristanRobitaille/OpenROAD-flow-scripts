--- conflicted
+++ resolved
@@ -387,11 +387,7 @@
                       logPath+"/5_1_fastroute.log")
 
     extractTagFromFile("globalroute__timing__clock__period", metrics_dict,
-<<<<<<< HEAD
-                      "^\[INFO FLW-....\] clock .* period (\S+)",
-=======
                       "^\[INFO FLW-....\] Clock .* period (\S+)",
->>>>>>> d95a8f10
                       logPath+"/5_1_fastroute.log")
 
     extractGnuTime("globalroute", metrics_dict, logPath+"/5_1_fastroute.log")
