#!/usr/bin/env python3

# This scripts attempts to extract relevant data from a completed flow design
# and save it into a "metadata.json". It achieves this by looking for specific
# information in specific files using regular expressions
#-------------------------------------------------------------------------------

import argparse  # argument parsing
import json  # json parsing
import subprocess
import sys
import re
import os  # filesystem manipulation
import datetime
import uuid
import platform
from collections import OrderedDict


# Parse and validate arguments
# ==============================================================================
parser = argparse.ArgumentParser(
    description='Generates metadata from OpenROAD flow')
parser.add_argument('--flowPath', '-f', required=True,
                    help='Path to the flow directory')
parser.add_argument('--design', '-d', required=True,
                    help='Path to the flow directory')
parser.add_argument('--platform', '-p', required=True,
                    help='Path to the flow directory')
parser.add_argument('--comment', '-c', required=False, default="",
                    help='Additional comments to embed')
parser.add_argument('--output', '-o', required=False, default="metadata.json",
                    help='Output file')
args = parser.parse_args()

if not os.path.isdir(args.flowPath):
  print("Error: flowPath does not exist")
  print("Path: " + args.flowPath)
  sys.exit(1)

logPath = os.path.join(args.flowPath, "logs", args.platform, args.design)
rptPath = os.path.join(args.flowPath, "reports", args.platform, args.design)

# Functions
# ==============================================================================
# Main function to do specific extraction of patterns from a file

# This function will look for a regular expression "pattern" in a "file", and
# set the key, "jsonTag", to the value found. The specific "occurrence" selects
# which occurrence it uses. If pattern not found, it will print an error and set
# the value to N/A. If a "defaultNotFound" is set, it will use that instead.
# If occurrence is set to -2, it will return the count of the pattern.
# t indicates the type that should be written to the JSON file (default: string)
#
def extractTagFromFile(jsonTag, pattern, file, occurrence=-1, defaultNotFound="N/A", t=str):
  if jsonTag in jsonFile:
    print("[WARN] Overwriting Tag", jsonTag)

  # Open file
  try:
    searchFilePath = os.path.join(args.flowPath, file)
    with open(searchFilePath) as f:
      content = f.read()

    m = re.findall(pattern, content, re.M)

    if m:
      if occurrence == -2:
        # Return the count
        jsonFile[jsonTag] = len(m)
      else:
        # Note: This gets the specified occurrence
        jsonFile[jsonTag] = (t)(m[occurrence].strip())
    else:
      # Only print a warning if the defaultNotFound is not set
      if defaultNotFound == "N/A":
        print("[WARN] Tag", jsonTag, "not found in", searchFilePath)
      jsonFile[jsonTag] = defaultNotFound
  except IOError:
    print("[WARN] Failed to open file:", searchFilePath)
    jsonFile[jsonTag] = "ERR"


def extractGnuTime(prefix, file):
  extractTagFromFile(prefix + "__runtime__total",
                    "^(\S+)elapsed \S+CPU \S+memKB",
                     file)
  extractTagFromFile(prefix + "__cpu__total",
                    "^\S+elapsed (\S+)CPU \S+memKB",
                     file)
  extractTagFromFile(prefix + "__mem__peak",
                    "^\S+elapsed \S+CPU (\S+)memKB",
                     file, t=int)


# Main
# ==============================================================================

now = datetime.datetime.now()
jsonFile = OrderedDict()

jsonFile["run__flow__generate__date"] = now.strftime("%Y-%m-%d %H:%M")
cmdOutput = subprocess.check_output(['openroad', '-version'])
cmdFields = cmdOutput.split()
jsonFile["run__flow__openroad__version"] = str(cmdFields[0])
if (len(cmdFields) > 1):
  jsonFile["run__flow__openroad__commit"] = str(cmdFields[1])
else:
  jsonFile["run__flow__openroad__commit"] = "N/A"
jsonFile["run__flow__uuid"] = str(uuid.uuid4())
jsonFile["run__flow__design"] = args.design
jsonFile["run__flow__platform"] = args.platform
#jsonFile["comment"] = args.comment



# Synthesis
# ==============================================================================

# yosys
<<<<<<< HEAD

extractTagFromFile("run__synth__yosys__version",
                   "^Yosys (.*)",
                    logPath+"/1_1_yosys.log")

extractTagFromFile("synth__inst__num__total",
                   "Number of cells: +(\S+)",
                    rptPath+"/synth_stat.txt", t=int)

extractTagFromFile("synth__inst__area__stdcell",
                   "Chip area for module.*: +(\S+)",
                    rptPath+"/synth_stat.txt", t=float)

=======
#
extractTagFromFile("synth__area__stdcell__count",
                   "Number of cells: +(\S+)",
                   rptPath+"/synth_stat.txt", t=int)
extractTagFromFile("synth__area__stdcell__area",
                   "Chip area for module.*: +(\S+)",
                   rptPath+"/synth_stat.txt", t=float)
"""
extractTagFromFile("run__synth__yosys__version",
                   "^Yosys (.*)",
                   logPath+"/1_1_yosys.log")
>>>>>>> 4d11d826
extractTagFromFile("run__synth__yosys__runtime",
                   "CPU: user (\S+)",
                    logPath+"/1_1_yosys.log")

extractTagFromFile("run__synth__yosys__mem",
                   "CPU: user.*MEM: (\S+ \S+)",
                    logPath+"/1_1_yosys.log")

extractTagFromFile("run__synth__yosys__warnings",
                   "Warnings: \d+ unique messages, (\d+) total",
                    logPath+"/1_1_yosys.log", t=int)

extractGnuTime("run__synth",logPath+"/1_1_yosys.log")

# Floorplan
# ==============================================================================

extractTagFromFile("floorplan__timing__tns_total",
                   "^tns (\S+)",
                    logPath+"/2_1_floorplan.log", t=float)

extractTagFromFile("floorplan__timing__wns__worst",
                   "^wns (\S+)",
<<<<<<< HEAD
                    logPath+"/2_1_floorplan.log", t=float)

extractTagFromFile("floorplan__inst__area__stdcell",
                   "^Design area (\S+) u\^2",
                    logPath+"/2_1_floorplan.log", t=int)

extractTagFromFile("floorplan__inst__count__macros",
                   "Extracted # Macros: (\S+)",
                    logPath+"/2_4_mplace.log", -1, 0, t=int)

extractTagFromFile("floorplan__inst__count__IO",
                   "Num of I/O +(\d+)",
                    logPath+"/3_2_place_iop.log", t=int)

extractTagFromFile("floorplan__inst__area__util",
                   "^Design area.* (\S+%) utilization",
                    logPath+"/2_1_floorplan.log")

extractTagFromFile("run__floorplan__warnings",
                   "(?i)warning",
                    logPath+"/2_1_floorplan.log", -2, 0)

=======
                   logPath+"/2_1_floorplan.log", t=float)
extractTagFromFile("floorplan__area__stdcell__count",
                   "^Design area (\S+) u\^2",
                   logPath+"/2_1_floorplan.log", t=int)
extractTagFromFile("floorplan__area__instance__util",
                   "^Design area.* (\S+%) utilization",
                   logPath+"/2_1_floorplan.log")
extractTagFromFile("floorplan__area__IO__count",
                   "Num of I/O +(\d+)",
                   logPath+"/3_2_place_iop.log", t=int)
extractTagFromFile("floorplan__area__macros__count",
                   "Extracted # Macros: (\S+)",
                   logPath+"/2_4_mplace.log", -1, 0, t=int)

"""
extractTagFromFile("run__floorplan__warnings",
                   "(?i)warning",
                   logPath+"/2_1_floorplan.log", -2, 0)
>>>>>>> 4d11d826
extractGnuTime("floorplan",logPath+"/2_1_floorplan.log")
extractGnuTime("run__floorplan_io",logPath+"/2_2_floorplan_io.log")


extractGnuTime("run__floorplan_tdms",logPath+"/2_3_tdms_place.log")
extractTagFromFile("macroplace__solutions",
                   "Total Extracted Solution: (\S+)",
                    logPath+"/2_4_mplace.log", -1, 0, t=int)

extractGnuTime("run__mplace",logPath+"/2_4_mplace.log")
extractGnuTime("run__tapcell",logPath+"/2_5_tapcell.log")
extractGnuTime("run__pdn",logPath+"/2_6_pdn.log")

# Place
# ==============================================================================

# global place
<<<<<<< HEAD

extractTagFromFile("globalplace__density__target",
                   "TargetDensity: (\S+)",
                    logPath+"/3_1_place_gp.log")

extractTagFromFile("globalplace__wirelength__est",
=======
extractTagFromFile("globalplace__area__density__target",
                   "TargetDensity: (\S+)",
                   logPath+"/3_1_place_gp.log")
extractTagFromFile("globalplace__area__wirelength__estimate",
>>>>>>> 4d11d826
                   "Total wirelength: (\S+)",
                    logPath+"/3_1_place_gp.log")

# extractTagFromFile("globalplace__slack__average__worst",
#                    "^wns (\S+)",
#                    logPath+"/3_1_place_gp.log")

# extractTagFromFile("globalplace__slack__average__totneg",
#                    "^tns (\S+)",
#                    logPath+"/3_1_place_gp.log")

extractTagFromFile("globalplace__util",
                   "^Design area.* (\S+%) utilization",
                   logPath+"/3_1_place_gp.log")

extractGnuTime("run__globalplace",logPath+"/3_1_place_gp.log")

# Resizer
<<<<<<< HEAD

extractTagFromFile("resizer__pre__slack__average__totneg",
                   "^tns (\S+)",
                    logPath+"/3_3_resizer.log", t=float)

extractTagFromFile("resizer__pre__slack__average_worst",
                   "^wns (\S+)",
                    logPath+"/3_3_resizer.log", t=float)

extractTagFromFile("resizer__pre__core__area",
                   "^Design area (\S+ \S+)",
                    logPath+"/3_3_resizer.log")

extractTagFromFile("resizer__pre__util",
                   "^Design area.* (\S+%) utilization",
                    logPath+"/3_3_resizer.log")

extractTagFromFile("placeopt__buffer__input__count",
                   "Inserted (\d+) input buffers",
                    logPath+"/3_3_resizer.log", t=int)

extractTagFromFile("placeopt__buffer__output__count",
                   "Inserted (\d+) output buffers",
                    logPath+"/3_3_resizer.log", t=int)

extractTagFromFile("placeopt__resize__inst__count",
                   "Resized (\d+) instances",
                    logPath+"/3_3_resizer.log", t=int)

=======
#
extractTagFromFile("placeopt__area__inbuffer__count",
                   "Inserted (\d+) input buffers",
                   logPath+"/3_3_resizer.log", t=int)
extractTagFromFile("placeopt__area__outbuffer__count",
                   "Inserted (\d+) output buffers",
                   logPath+"/3_3_resizer.log", t=int)
extractTagFromFile("placeopt__area__resize__count",
                   "Resized (\d+) instances",
                   logPath+"/3_3_resizer.log", t=int)
extractTagFromFile("placeopt__timing__tns__total",
                   "^tns (\S+)",
                   logPath+"/3_3_resizer.log", occurrence=-1, t=float)
extractTagFromFile("placeopt__timing__wns__worst",
                   "^wns (\S+)",
                   logPath+"/3_3_resizer.log", occurrence=-1, t=float)
extractTagFromFile("placeopt__area__instance__area",
                   "^Design area (\S+ \S+)",
                   logPath+"/3_3_resizer.log", occurrence=-1)
extractTagFromFile("placeopt__area__instance__util",
                   "^Design area.* (\S+%) utilization",
                   logPath+"/3_3_resizer.log")
"""
extractTagFromFile("resizer__pre__util",
                   "^Design area.* (\S+%) utilization",
                   logPath+"/3_3_resizer.log", occurrence=0)
>>>>>>> 4d11d826
extractTagFromFile("resizer__hbuf_count",
                   "Inserted (\d+) hold buffers",
                   logPath+"/4_1_cts.log", t=int)

extractTagFromFile("resizer__maxcap_viols",
                   "Found (\d+) max capacitance violations",
                   logPath+"/3_3_resizer.log", -1, 0, t=int)

extractTagFromFile("resizer__maxslew_viols",
                   "Found (\d+) max slew violations",
                   logPath+"/3_3_resizer.log", -1, 0, t=int)

extractTagFromFile("resizer__maxfanout_viols",
                   "Found (\d+) max fanout violations",
                    logPath+"/3_3_resizer.log", -1, 0, t=int)

extractTagFromFile("resizer__maxfanout_bufs",
                   "Inserted (\d+) buffers",
<<<<<<< HEAD
                    logPath+"/3_3_resizer.log", -1, 0, t=int)


#TODO Tie hi tie low
# extractTagFromFile("resizer_maxfanout_bufs_tielo",
#                   "Inserted (\d+) tie \S+ instances for \d+ nets",
#                    logPath+"/3_3_resizer.log", 0, "0")
# extractTagFromFile("resizer_maxfanout_bufs_tielo",
#                   "Inserted (\d+) tie \S+ instances for \d+ nets",
#                    logPath+"/3_3_resizer.log", 1, "0")

=======
                   logPath+"/3_3_resizer.log", -1, 0, t=int)
>>>>>>> 4d11d826
extractTagFromFile("resizer__post__slack__average__totneg",
                   "^tns (\S+)",
                    logPath+"/3_3_resizer.log", t=float)

extractTagFromFile("resizer__post__slack__average__worst",
                   "^wns (\S+)",
                    logPath+"/3_3_resizer.log", t=float)

extractTagFromFile("resizer__post__core__area__total",
                   "^Design area (\S+ \S+)",
                    logPath+"/3_3_resizer.log")

extractTagFromFile("resizer__post__util",
                   "^Design area.* (\S+%) utilization",
                    logPath+"/3_3_resizer.log")

extractGnuTime("run__resizer",logPath+"/3_3_resizer.log")

# Detail place
<<<<<<< HEAD

# extractTagFromFile("detailedplace__inst__core__area__total",
#                    "^Design area (\S+ \S+)",
#                    logPath+"/3_4_opendp.log", t=float)

# extractTagFromFile("detailedplace__inst__num__total",
#                    "total instances +(\d+)",
#                     logPath+"/3_4_opendp.log", t=int)

# extractTagFromFile("detailedplace__util",
#                    "^Design area.* (\S+%) utilization",
#                     logPath+"/3_4_opendp.log", t=int)

=======
>>>>>>> 4d11d826
extractTagFromFile("detailedplace__inst__displacement__total",
                   "total displacement +(\d*\.?\d*)",
                    logPath+"/3_4_opendp.log", t=float)

extractTagFromFile("detailedplace__inst__displacement__average",
                   "average displacement +(\d*\.?\d*)",
                    logPath+"/3_4_opendp.log", t=float)

extractTagFromFile("detailedplace__inst__displacement__max",
                   "max displacement +(\d*\.?\d*)",
                    logPath+"/3_4_opendp.log", t=float)

extractTagFromFile("detailedplace__wirelength__initial__estimate",
                   "original HPWL +(\d*\.?\d*)",
                    logPath+"/3_4_opendp.log", t=float)

extractTagFromFile("detailedplace__wirelength__final__estimate",
                   "legalized HPWL +(\d*\.?\d*)",
<<<<<<< HEAD
                    logPath+"/3_4_opendp.log", t=float)

=======
                   logPath+"/3_4_opendp.log", t=float)
"""
extractTagFromFile("detailedplace__inst__core__area__total",
                   "design area +(\d*\.?\d*)",
                   logPath+"/3_4_opendp.log", t=float)
extractTagFromFile("detailedplace__inst__num__total",
                   "total instances +(\d+)",
                   logPath+"/3_4_opendp.log", t=int)
extractTagFromFile("detailedplace__util",
                   "utilization +(\d+)",
                   logPath+"/3_4_opendp.log", t=int)
>>>>>>> 4d11d826
extractTagFromFile("detailedplace__wirelength__est__delta",
                   "delta HPWL +(\d*\.?\d*)",
                    logPath+"/3_4_opendp.log", t=int)

extractGnuTime("run__dp",logPath+"/3_4_opendp.log")

# CTS
# ==============================================================================

extractTagFromFile("cts__timing__slack__tns",
                   "^tns (\S+)",
                    logPath+"/4_1_cts.log", t=float)

extractTagFromFile("cts__timing__slack__wns",
                   "^wns (\S+)",
                    logPath+"/4_1_cts.log", t=float)

extractTagFromFile("cts__timing__slack__tns",
                   "^tns (\S+)",
                   logPath+"/4_1_cts.log", t=float)

extractTagFromFile("cts__timing__slack__wns",
                   "^wns (\S+)",
                   logPath+"/4_1_cts.log", t=float)

extractGnuTime("run__cts",logPath+"/4_1_cts.log")


# Route
# ==============================================================================

extractGnuTime("run__globalroute",logPath+"/5_1_fastroute.log")


<<<<<<< HEAD
=======
extractTagFromFile("detailedroute__wirelength",
                   "total wire length = +(\S+) um",
                   logPath+"/5_2_TritonRoute.log", t=int)
extractTagFromFile("detailedroute__via__count",
                   "total number of vias = +(\S+)",
                   logPath+"/5_2_TritonRoute.log", t=int)
extractTagFromFile("detailedroute__errors__count",
                   "(?i)error:",
                   logPath+"/5_2_TritonRoute.log", -2, 0)
extractTagFromFile("detailedroute__drc__error__count",
                   "(?i)violation",
                   rptPath+"/5_route_drc.rpt", -2, 0)
"""
>>>>>>> 4d11d826
extractTagFromFile("detailedroute__layers__num__total",
                   "#layers: +(\S+)",
                    logPath+"/5_2_TritonRoute.log", t=int)

extractTagFromFile("detailedroute__inst__macro__num__total",
                   "#macros: +(\S+)",
                    logPath+"/5_2_TritonRoute.log", t=int)

extractTagFromFile("detailedroute__num_vias",
                   "#vias: +(\S+)",
                    logPath+"/5_2_TritonRoute.log", t=int)

extractTagFromFile("detailedroute__trackPts",
                   "trackPts: +(\S+)",
                    logPath+"/5_2_TritonRoute.log", t=int)

extractTagFromFile("detailedroute__defvias__num__total",
                   "defvias: +(\S+)",
                    logPath+"/5_2_TritonRoute.log", t=int)

extractTagFromFile("detailedroute__components__num__total",
                   "#components: +(\S+)",
                    logPath+"/5_2_TritonRoute.log", t=int)

extractTagFromFile("detailedroute__terminals__num__total",
                   "#terminals: +(\S+)",
                    logPath+"/5_2_TritonRoute.log", t=int)

extractTagFromFile("detailedroute__nets__num__total",
                   "nets: +(\S+)",
                    logPath+"/5_2_TritonRoute.log", t=int)

extractTagFromFile("droute_num_unique_instances",
                   "# unique instances = +(\S+)",
                    logPath+"/5_2_TritonRoute.log", t=int)

extractTagFromFile("detailedroute__unique_instances__num__total",
                   "#scanned instances += +(\S+)",
<<<<<<< HEAD
                    logPath+"/5_2_TritonRoute.log", t=int)

# extractTagFromFile("detailedroute__runtime",
#                    "Runtime taken \(hrt\): +(\S+)",
#                    logPath+"/5_2_TritonRoute.log", t=float)

extractTagFromFile("detailedroute__wirelength",
                   "total wire length = +(\S+) um",
                    logPath+"/5_2_TritonRoute.log", t=int)

extractTagFromFile("detailedroute__via__count",
                   "total number of vias = +(\S+)",
                    logPath+"/5_2_TritonRoute.log", t=int)

=======
                   logPath+"/5_2_TritonRoute.log", t=int)
extractTagFromFile("detailedroute__runtime",
                   "Runtime taken \(hrt\): +(\S+)",
                   logPath+"/5_2_TritonRoute.log", t=float)
>>>>>>> 4d11d826
extractTagFromFile("detailedroute__peak_mem",
                   "peak = (\S+)",
                    logPath+"/5_2_TritonRoute.log", t=float)

extractTagFromFile("detailedroute__warnings",
                   "(?i)warning:",
<<<<<<< HEAD
                    logPath+"/5_2_TritonRoute.log", -2, 0)

extractTagFromFile("detailedroute__errors__count",
                   "(?i)error:",
                    logPath+"/5_2_TritonRoute.log", -2, 0)

extractTagFromFile("detailedroute__drc__error__count",
                   "number of violations = +(\S+)",
                    logPath+"/5_2_TritonRoute.log", -2, 0)

=======
                   logPath+"/5_2_TritonRoute.log", -2, 0)
>>>>>>> 4d11d826
extractGnuTime("run__detailedroute",logPath+"/5_2_TritonRoute.log")

# Finish
# ==============================================================================

extractTagFromFile("finish__power__internal__total",
                   "Total +(\S+) +\S+ +\S+ +\S+ +\S+",
                   logPath+"/6_report.log", t=float)

extractTagFromFile("finish__power__switch__total",
                   "Total +\S+ +(\S+) +\S+ +\S+ +\S+",
                   logPath+"/6_report.log", t=float)

extractTagFromFile("finish__power__leak__total",
                   "Total +\S+ +\S+ +(\S+) +\S+ +\S+",
                   logPath+"/6_report.log", t=float)

extractTagFromFile("finish__power__total",
                   "Total +\S+ +\S+ +\S+ +(\S+) +\S+",
                   logPath+"/6_report.log", t=float)

extractTagFromFile("finish__area",
                   "^Design area (\S+)",
                   logPath+"/6_report.log")

extractTagFromFile("finish__util",
                   "^Design area.* (\S+%) utilization",
                   logPath+"/6_report.log")

extractTagFromFile("drc_klayout_viols",
                   "<value>",
                   rptPath+"/6_drc_count.rpt", -2, 0, t=int)

extractGnuTime("run__report",logPath+"/6_report.log")
extractGnuTime("run__merge",logPath+"/6_1_merge.log")

# Accumulate time
# ==============================================================================

failed = False
total = datetime.timedelta()
for key in jsonFile:
  if key.endswith("_time"):
    # Big try block because Hour and microsecond is optional
    try:
      t = datetime.datetime.strptime(jsonFile[key],"%H:%M:%S.%f")
    except ValueError:
      try:
        t = datetime.datetime.strptime(jsonFile[key],"%M:%S.%f")
      except ValueError:
        try:
          t = datetime.datetime.strptime(jsonFile[key],"%H:%M:%S")
        except ValueError:
          try:
            t = datetime.datetime.strptime(jsonFile[key],"%M:%S")
          except ValueError:
            failed = True
            break

    delta = datetime.timedelta(hours=t.hour, minutes=t.minute, seconds=t.second)
    total += delta

if failed:
  jsonFile["total_time"] = "ERR"
else:
  jsonFile["total_time"] = str(total)

#print(jsonFile)
#json.dump(jsonFile, resultSpecfile, indent=2)
with open(args.output, "w") as resultSpecfile:
  json.dump(jsonFile, resultSpecfile, indent=2)
<|MERGE_RESOLUTION|>--- conflicted
+++ resolved
@@ -118,21 +118,6 @@
 # ==============================================================================
 
 # yosys
-<<<<<<< HEAD
-
-extractTagFromFile("run__synth__yosys__version",
-                   "^Yosys (.*)",
-                    logPath+"/1_1_yosys.log")
-
-extractTagFromFile("synth__inst__num__total",
-                   "Number of cells: +(\S+)",
-                    rptPath+"/synth_stat.txt", t=int)
-
-extractTagFromFile("synth__inst__area__stdcell",
-                   "Chip area for module.*: +(\S+)",
-                    rptPath+"/synth_stat.txt", t=float)
-
-=======
 #
 extractTagFromFile("synth__area__stdcell__count",
                    "Number of cells: +(\S+)",
@@ -144,7 +129,6 @@
 extractTagFromFile("run__synth__yosys__version",
                    "^Yosys (.*)",
                    logPath+"/1_1_yosys.log")
->>>>>>> 4d11d826
 extractTagFromFile("run__synth__yosys__runtime",
                    "CPU: user (\S+)",
                     logPath+"/1_1_yosys.log")
@@ -168,30 +152,6 @@
 
 extractTagFromFile("floorplan__timing__wns__worst",
                    "^wns (\S+)",
-<<<<<<< HEAD
-                    logPath+"/2_1_floorplan.log", t=float)
-
-extractTagFromFile("floorplan__inst__area__stdcell",
-                   "^Design area (\S+) u\^2",
-                    logPath+"/2_1_floorplan.log", t=int)
-
-extractTagFromFile("floorplan__inst__count__macros",
-                   "Extracted # Macros: (\S+)",
-                    logPath+"/2_4_mplace.log", -1, 0, t=int)
-
-extractTagFromFile("floorplan__inst__count__IO",
-                   "Num of I/O +(\d+)",
-                    logPath+"/3_2_place_iop.log", t=int)
-
-extractTagFromFile("floorplan__inst__area__util",
-                   "^Design area.* (\S+%) utilization",
-                    logPath+"/2_1_floorplan.log")
-
-extractTagFromFile("run__floorplan__warnings",
-                   "(?i)warning",
-                    logPath+"/2_1_floorplan.log", -2, 0)
-
-=======
                    logPath+"/2_1_floorplan.log", t=float)
 extractTagFromFile("floorplan__area__stdcell__count",
                    "^Design area (\S+) u\^2",
@@ -210,7 +170,6 @@
 extractTagFromFile("run__floorplan__warnings",
                    "(?i)warning",
                    logPath+"/2_1_floorplan.log", -2, 0)
->>>>>>> 4d11d826
 extractGnuTime("floorplan",logPath+"/2_1_floorplan.log")
 extractGnuTime("run__floorplan_io",logPath+"/2_2_floorplan_io.log")
 
@@ -228,19 +187,10 @@
 # ==============================================================================
 
 # global place
-<<<<<<< HEAD
-
-extractTagFromFile("globalplace__density__target",
-                   "TargetDensity: (\S+)",
-                    logPath+"/3_1_place_gp.log")
-
-extractTagFromFile("globalplace__wirelength__est",
-=======
 extractTagFromFile("globalplace__area__density__target",
                    "TargetDensity: (\S+)",
                    logPath+"/3_1_place_gp.log")
 extractTagFromFile("globalplace__area__wirelength__estimate",
->>>>>>> 4d11d826
                    "Total wirelength: (\S+)",
                     logPath+"/3_1_place_gp.log")
 
@@ -258,8 +208,6 @@
 
 extractGnuTime("run__globalplace",logPath+"/3_1_place_gp.log")
 
-# Resizer
-<<<<<<< HEAD
 
 extractTagFromFile("resizer__pre__slack__average__totneg",
                    "^tns (\S+)",
@@ -275,48 +223,7 @@
 
 extractTagFromFile("resizer__pre__util",
                    "^Design area.* (\S+%) utilization",
-                    logPath+"/3_3_resizer.log")
-
-extractTagFromFile("placeopt__buffer__input__count",
-                   "Inserted (\d+) input buffers",
-                    logPath+"/3_3_resizer.log", t=int)
-
-extractTagFromFile("placeopt__buffer__output__count",
-                   "Inserted (\d+) output buffers",
-                    logPath+"/3_3_resizer.log", t=int)
-
-extractTagFromFile("placeopt__resize__inst__count",
-                   "Resized (\d+) instances",
-                    logPath+"/3_3_resizer.log", t=int)
-
-=======
-#
-extractTagFromFile("placeopt__area__inbuffer__count",
-                   "Inserted (\d+) input buffers",
-                   logPath+"/3_3_resizer.log", t=int)
-extractTagFromFile("placeopt__area__outbuffer__count",
-                   "Inserted (\d+) output buffers",
-                   logPath+"/3_3_resizer.log", t=int)
-extractTagFromFile("placeopt__area__resize__count",
-                   "Resized (\d+) instances",
-                   logPath+"/3_3_resizer.log", t=int)
-extractTagFromFile("placeopt__timing__tns__total",
-                   "^tns (\S+)",
-                   logPath+"/3_3_resizer.log", occurrence=-1, t=float)
-extractTagFromFile("placeopt__timing__wns__worst",
-                   "^wns (\S+)",
-                   logPath+"/3_3_resizer.log", occurrence=-1, t=float)
-extractTagFromFile("placeopt__area__instance__area",
-                   "^Design area (\S+ \S+)",
-                   logPath+"/3_3_resizer.log", occurrence=-1)
-extractTagFromFile("placeopt__area__instance__util",
-                   "^Design area.* (\S+%) utilization",
-                   logPath+"/3_3_resizer.log")
-"""
-extractTagFromFile("resizer__pre__util",
-                   "^Design area.* (\S+%) utilization",
                    logPath+"/3_3_resizer.log", occurrence=0)
->>>>>>> 4d11d826
 extractTagFromFile("resizer__hbuf_count",
                    "Inserted (\d+) hold buffers",
                    logPath+"/4_1_cts.log", t=int)
@@ -335,21 +242,7 @@
 
 extractTagFromFile("resizer__maxfanout_bufs",
                    "Inserted (\d+) buffers",
-<<<<<<< HEAD
-                    logPath+"/3_3_resizer.log", -1, 0, t=int)
-
-
-#TODO Tie hi tie low
-# extractTagFromFile("resizer_maxfanout_bufs_tielo",
-#                   "Inserted (\d+) tie \S+ instances for \d+ nets",
-#                    logPath+"/3_3_resizer.log", 0, "0")
-# extractTagFromFile("resizer_maxfanout_bufs_tielo",
-#                   "Inserted (\d+) tie \S+ instances for \d+ nets",
-#                    logPath+"/3_3_resizer.log", 1, "0")
-
-=======
                    logPath+"/3_3_resizer.log", -1, 0, t=int)
->>>>>>> 4d11d826
 extractTagFromFile("resizer__post__slack__average__totneg",
                    "^tns (\S+)",
                     logPath+"/3_3_resizer.log", t=float)
@@ -369,22 +262,6 @@
 extractGnuTime("run__resizer",logPath+"/3_3_resizer.log")
 
 # Detail place
-<<<<<<< HEAD
-
-# extractTagFromFile("detailedplace__inst__core__area__total",
-#                    "^Design area (\S+ \S+)",
-#                    logPath+"/3_4_opendp.log", t=float)
-
-# extractTagFromFile("detailedplace__inst__num__total",
-#                    "total instances +(\d+)",
-#                     logPath+"/3_4_opendp.log", t=int)
-
-# extractTagFromFile("detailedplace__util",
-#                    "^Design area.* (\S+%) utilization",
-#                     logPath+"/3_4_opendp.log", t=int)
-
-=======
->>>>>>> 4d11d826
 extractTagFromFile("detailedplace__inst__displacement__total",
                    "total displacement +(\d*\.?\d*)",
                     logPath+"/3_4_opendp.log", t=float)
@@ -403,10 +280,6 @@
 
 extractTagFromFile("detailedplace__wirelength__final__estimate",
                    "legalized HPWL +(\d*\.?\d*)",
-<<<<<<< HEAD
-                    logPath+"/3_4_opendp.log", t=float)
-
-=======
                    logPath+"/3_4_opendp.log", t=float)
 """
 extractTagFromFile("detailedplace__inst__core__area__total",
@@ -418,7 +291,6 @@
 extractTagFromFile("detailedplace__util",
                    "utilization +(\d+)",
                    logPath+"/3_4_opendp.log", t=int)
->>>>>>> 4d11d826
 extractTagFromFile("detailedplace__wirelength__est__delta",
                    "delta HPWL +(\d*\.?\d*)",
                     logPath+"/3_4_opendp.log", t=int)
@@ -453,8 +325,6 @@
 extractGnuTime("run__globalroute",logPath+"/5_1_fastroute.log")
 
 
-<<<<<<< HEAD
-=======
 extractTagFromFile("detailedroute__wirelength",
                    "total wire length = +(\S+) um",
                    logPath+"/5_2_TritonRoute.log", t=int)
@@ -468,7 +338,6 @@
                    "(?i)violation",
                    rptPath+"/5_route_drc.rpt", -2, 0)
 """
->>>>>>> 4d11d826
 extractTagFromFile("detailedroute__layers__num__total",
                    "#layers: +(\S+)",
                     logPath+"/5_2_TritonRoute.log", t=int)
@@ -507,47 +376,17 @@
 
 extractTagFromFile("detailedroute__unique_instances__num__total",
                    "#scanned instances += +(\S+)",
-<<<<<<< HEAD
-                    logPath+"/5_2_TritonRoute.log", t=int)
-
-# extractTagFromFile("detailedroute__runtime",
-#                    "Runtime taken \(hrt\): +(\S+)",
-#                    logPath+"/5_2_TritonRoute.log", t=float)
-
-extractTagFromFile("detailedroute__wirelength",
-                   "total wire length = +(\S+) um",
-                    logPath+"/5_2_TritonRoute.log", t=int)
-
-extractTagFromFile("detailedroute__via__count",
-                   "total number of vias = +(\S+)",
-                    logPath+"/5_2_TritonRoute.log", t=int)
-
-=======
                    logPath+"/5_2_TritonRoute.log", t=int)
 extractTagFromFile("detailedroute__runtime",
                    "Runtime taken \(hrt\): +(\S+)",
                    logPath+"/5_2_TritonRoute.log", t=float)
->>>>>>> 4d11d826
 extractTagFromFile("detailedroute__peak_mem",
                    "peak = (\S+)",
                     logPath+"/5_2_TritonRoute.log", t=float)
 
 extractTagFromFile("detailedroute__warnings",
                    "(?i)warning:",
-<<<<<<< HEAD
-                    logPath+"/5_2_TritonRoute.log", -2, 0)
-
-extractTagFromFile("detailedroute__errors__count",
-                   "(?i)error:",
-                    logPath+"/5_2_TritonRoute.log", -2, 0)
-
-extractTagFromFile("detailedroute__drc__error__count",
-                   "number of violations = +(\S+)",
-                    logPath+"/5_2_TritonRoute.log", -2, 0)
-
-=======
                    logPath+"/5_2_TritonRoute.log", -2, 0)
->>>>>>> 4d11d826
 extractGnuTime("run__detailedroute",logPath+"/5_2_TritonRoute.log")
 
 # Finish
