--- conflicted
+++ resolved
@@ -32,15 +32,8 @@
     log_cmd source $::env(MACRO_PLACEMENT_TCL)
   } elseif {[env_var_exists_and_non_empty MACRO_PLACEMENT]} {
     source $::env(SCRIPTS_DIR)/read_macro_placement.tcl
-<<<<<<< HEAD
     log_cmd read_macro_placement $::env(MACRO_PLACEMENT)
-  } elseif {[env_var_equals RTLMP_FLOW 1]} {
-=======
-    puts "Using manual macro placement file $::env(MACRO_PLACEMENT)"
-    read_macro_placement $::env(MACRO_PLACEMENT)
   } else {
-    puts "HierRTLMP Flow enabled..."
->>>>>>> b2a06931
     set additional_rtlmp_args ""
     append_env_var additional_rtlmp_args RTLMP_MAX_LEVEL -max_num_level 1
     append_env_var additional_rtlmp_args RTLMP_MAX_INST -max_num_inst 1
