if {![info exists standalone] || $standalone} {
  # Read lef
  read_lef $::env(TECH_LEF)
  read_lef $::env(SC_LEF)
  if {[info exist ::env(ADDITIONAL_LEFS)]} {
    foreach lef $::env(ADDITIONAL_LEFS) {
      read_lef $lef
    }
  }

  # Read liberty files
  foreach libFile $::env(LIB_FILES) {
    read_liberty $libFile
  }

  # Read def and sdc
  read_def $::env(RESULTS_DIR)/5_route.def
  read_sdc $::env(RESULTS_DIR)/5_route.sdc
}

<<<<<<< HEAD

if { [info exists ::env(WIRE_RC_LAYER)] } {
  set_wire_rc -layer $::env(WIRE_RC_LAYER)
} else {
  set_wire_rc -resistance $::env(WIRE_R) -cap $::env(WIRE_C)
}
=======
# Set res and cap
if {[info exists ::env(WIRE_RC_RES)] && [info exists ::env(WIRE_RC_CAP)]} {
  set_wire_rc -res $::env(WIRE_RC_RES) -cap $::env(WIRE_RC_CAP)
} else {
  set_wire_rc -layer $::env(WIRE_RC_LAYER)
}

>>>>>>> a90d65bb
set_propagated_clock [all_clocks]

log_begin $::env(REPORTS_DIR)/6_final_report.rpt

puts "\n=========================================================================="
puts "report_checks -path_delay min"
puts "--------------------------------------------------------------------------"
report_checks -path_delay min -fields {slew cap input}

puts "\n=========================================================================="
puts "report_checks -path_delay max"
puts "--------------------------------------------------------------------------"
report_checks -path_delay max -fields {slew cap input}

puts "\n=========================================================================="
puts "report_checks -unconstrained"
puts "--------------------------------------------------------------------------"
report_checks -unconstrained

puts "\n=========================================================================="
puts "report_tns"
puts "--------------------------------------------------------------------------"
report_tns

puts "\n=========================================================================="
puts "report_wns"
puts "--------------------------------------------------------------------------"
report_wns

puts "\n=========================================================================="
puts "report_check_types -max_slew -violators"
puts "--------------------------------------------------------------------------"
report_check_types -max_slew -max_capacitance -max_fanout -violators

puts "\n=========================================================================="
puts "report_clock_skew"
puts "--------------------------------------------------------------------------"
report_clock_skew

puts "\n=========================================================================="
puts "report_power"
puts "--------------------------------------------------------------------------"
report_power

puts "\n=========================================================================="
puts "report_design_area"
puts "--------------------------------------------------------------------------"
report_design_area

puts "\n=========================================================================="
puts "instance_count"
puts "--------------------------------------------------------------------------"
puts "[sta::network_leaf_instance_count]"

puts "\n=========================================================================="
puts "pin_count"
puts "--------------------------------------------------------------------------"
puts "[sta::network_leaf_pin_count]"

log_end

# Delete routing obstructions for final DEF
source scripts/deleteRoutingObstructions.tcl
deleteRoutingObstructions

if {![info exists standalone] || $standalone} {
  write_def $::env(RESULTS_DIR)/6_final.def
  write_verilog $::env(RESULTS_DIR)/6_final.v
  exit
}<|MERGE_RESOLUTION|>--- conflicted
+++ resolved
@@ -18,14 +18,6 @@
   read_sdc $::env(RESULTS_DIR)/5_route.sdc
 }
 
-<<<<<<< HEAD
-
-if { [info exists ::env(WIRE_RC_LAYER)] } {
-  set_wire_rc -layer $::env(WIRE_RC_LAYER)
-} else {
-  set_wire_rc -resistance $::env(WIRE_R) -cap $::env(WIRE_C)
-}
-=======
 # Set res and cap
 if {[info exists ::env(WIRE_RC_RES)] && [info exists ::env(WIRE_RC_CAP)]} {
   set_wire_rc -res $::env(WIRE_RC_RES) -cap $::env(WIRE_RC_CAP)
@@ -33,7 +25,6 @@
   set_wire_rc -layer $::env(WIRE_RC_LAYER)
 }
 
->>>>>>> a90d65bb
 set_propagated_clock [all_clocks]
 
 log_begin $::env(REPORTS_DIR)/6_final_report.rpt
