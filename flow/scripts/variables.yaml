--- conflicted
+++ resolved
@@ -44,12 +44,8 @@
     The global routing running time normally reduces
     dramatically (entirely design specific, but going from hours to
     minutes has been observed) when the value is
-<<<<<<< HEAD
     low (such as 0.10).
 
-=======
-    low(such as 0.10).
->>>>>>> 8bdaf88b
     Sometimes, global routing will succeed with lower values and
     fail with higher values. Exploring results with different
     values can help shed light on the problem. Start with
@@ -264,7 +260,6 @@
   stages:
     - floorplan
 MACRO_BLOCKAGE_HALO:
-<<<<<<< HEAD
   description: >
     Distance beyond the edges of a macro that will also be covered by the
     blockage generated for that macro.
@@ -272,10 +267,6 @@
     Note that the default macro blockage halo comes from the largest of the
     specified MACRO_PLACE_HALO x or y values. This variable overrides that
     calculation.
-=======
-  description: |
-    Blockage width overridden from default calculation.
->>>>>>> 8bdaf88b
   stages:
     - floorplan
 PDN_TCL:
@@ -409,13 +400,9 @@
     Specifies a time margin for the slack when fixing hold violations.
     This option allows you to overfix or underfix (negative value, terminate
     retiming before 0 or positive slack).
-<<<<<<< HEAD
 
     floorplan.tcl uses min of HOLD_SLACK_MARGIN and 0 (default hold slack margin).
 
-=======
-    floorplan.tcl uses min of HOLD_SLACK_MARGIN and 0(default hold slack margin).
->>>>>>> 8bdaf88b
     This avoids overrepair in floorplan for hold by default, but allows skipping
     hold repair using a negative HOLD_SLACK_MARGIN.
     Exiting timing repair early is useful in exploration where
@@ -674,7 +661,6 @@
   stages:
     - synth
   default: 0
-<<<<<<< HEAD
 MACRO_ROWS_HALO_X:
   description: >
     Horizontal distance between the edge of the macro and the beginning of the
@@ -687,16 +673,6 @@
     Vertical distance between the edge of the macro and the beginning of the
     rows created by tapcell. Only available for ASAP7 PDK and GF180/uart-blocks
     design.
-=======
-MACRO_HALO_X:
-  description: |
-    Set macro halo for x-direction. Only available for ASAP7 PDK.
-  stages:
-    - floorplan
-MACRO_HALO_Y:
-  description: |
-    Set macro halo for y-direction. Only available for ASAP7 PDK.
->>>>>>> 8bdaf88b
   stages:
     - floorplan
 MACRO_WRAPPERS:
