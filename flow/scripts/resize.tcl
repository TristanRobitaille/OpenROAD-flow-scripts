if {![info exists standalone] || $standalone} {

  # Read liberty files
  foreach libFile $::env(LIB_FILES) {
    read_liberty $libFile
  }

  # Read lef
  read_lef $::env(TECH_LEF)
  read_lef $::env(SC_LEF)
  if {[info exist ::env(ADDITIONAL_LEFS)]} {
    foreach lef $::env(ADDITIONAL_LEFS) {
      read_lef $lef
    }
  }

  # Read def and sdc
  read_def $::env(RESULTS_DIR)/3_1_place_gp.def
  read_sdc $::env(RESULTS_DIR)/2_floorplan.sdc
}

proc print_banner {header} {
  puts "\n=========================================================================="
  puts "$header"
  puts "--------------------------------------------------------------------------"
}

# Set res and cap
<<<<<<< HEAD
if { [info exists ::env(WIRE_RC_LAYER)] } {
  set_wire_rc -layer $::env(WIRE_RC_LAYER)
} else {
  set_wire_rc -resistance $::env(WIRE_R) -cap $::env(WIRE_C)
=======
if {[info exists ::env(WIRE_RC_RES)] && [info exists ::env(WIRE_RC_CAP)]} {
  set_wire_rc -res $::env(WIRE_RC_RES) -cap $::env(WIRE_RC_CAP)
} else {
  set_wire_rc -layer $::env(WIRE_RC_LAYER)
>>>>>>> a90d65bb
}

# pre report
log_begin $::env(REPORTS_DIR)/3_pre_resize.rpt

print_banner "report_checks"
report_checks

print_banner "report_tns"
report_tns

print_banner "report_wns"
report_wns

print_banner "report_design_area"
report_design_area

print_banner "instance_count"
puts [sta::network_leaf_instance_count]

print_banner "pin_count"
puts [sta::network_leaf_pin_count]

puts ""

log_end

# Set the buffer cell
set buffer_cell [get_lib_cell [lindex $::env(MIN_BUF_CELL_AND_PORTS) 0]]
set_dont_use $::env(DONT_USE_CELLS)

# Resize before buffer insertion
puts "Perform resizing before buffer insertion..."
resize

# Do not buffer chip-level designs
if {![info exists ::env(FOOTPRINT)]} {
  puts "Perform port buffering..."
  buffer_ports -buffer_cell $buffer_cell
}

# Repair max cap
puts "Repair max cap..."
repair_max_cap -buffer_cell $buffer_cell

# Repair max slew
puts "Repair max slew..."
repair_max_slew -buffer_cell $buffer_cell

# Repair max fanout
puts "Repair max fanout..."
set_max_fanout $::env(MAX_FANOUT) [current_design]
repair_max_fanout -buffer_cell $buffer_cell

# Perform resizing
puts "Perform resizing after buffer insertion..."
resize

if { [info exists env(TIE_SEPARATION)] } {
  set tie_separation $env(TIE_SEPARATION)
} else {
  set tie_separation 0
}

# Repair tie lo fanout
puts "Repair tie lo fanout..."
set tielo_cell_name [lindex $env(TIELO_CELL_AND_PORT) 0]
set tielo_lib_name [get_name [get_property [get_lib_cell $tielo_cell_name] library]]
set tielo_pin $tielo_lib_name/$tielo_cell_name/[lindex $env(TIELO_CELL_AND_PORT) 1]
repair_tie_fanout -separation $tie_separation $tielo_pin

# Repair tie hi fanout
puts "Repair tie hi fanout..."
set tiehi_cell_name [lindex $env(TIEHI_CELL_AND_PORT) 0]
set tiehi_lib_name [get_name [get_property [get_lib_cell $tiehi_cell_name] library]]
set tiehi_pin $tiehi_lib_name/$tiehi_cell_name/[lindex $env(TIEHI_CELL_AND_PORT) 1]
repair_tie_fanout -separation $tie_separation $tiehi_pin

# Repair hold violations
puts "Repair hold violations..."
repair_hold_violations -buffer_cell $buffer_cell

# post report
log_begin $::env(REPORTS_DIR)/3_post_resize.rpt

print_banner "report_floating_nets"
report_floating_nets

print_banner "report_checks"
report_checks -path_delay max -fields {slew cap input}

report_checks -path_delay min -fields {slew cap input}

print_banner "report_tns"
report_tns

print_banner "report_wns"
report_wns

print_banner "report_slew_violations"
report_check_types -max_slew -max_capacitance -max_fanout -violators

print_banner "report_design_area"
report_design_area

print_banner "instance_count"
puts [sta::network_leaf_instance_count]

print_banner "pin_count"
puts [sta::network_leaf_pin_count]

puts ""

log_end

if {![info exists standalone] || $standalone} {
  write_def $::env(RESULTS_DIR)/3_2_place_resized.def
  exit
}<|MERGE_RESOLUTION|>--- conflicted
+++ resolved
@@ -26,17 +26,10 @@
 }
 
 # Set res and cap
-<<<<<<< HEAD
-if { [info exists ::env(WIRE_RC_LAYER)] } {
-  set_wire_rc -layer $::env(WIRE_RC_LAYER)
-} else {
-  set_wire_rc -resistance $::env(WIRE_R) -cap $::env(WIRE_C)
-=======
 if {[info exists ::env(WIRE_RC_RES)] && [info exists ::env(WIRE_RC_CAP)]} {
   set_wire_rc -res $::env(WIRE_RC_RES) -cap $::env(WIRE_RC_CAP)
 } else {
   set_wire_rc -layer $::env(WIRE_RC_LAYER)
->>>>>>> a90d65bb
 }
 
 # pre report
