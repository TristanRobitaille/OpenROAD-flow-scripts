<<<<<<< HEAD
source $::env(SCRIPTS_DIR)/load.tcl
load_design 4_1_cts.odb 3_place.sdc "Starting fill cell"
=======
if {![info exists standalone] || $standalone} {
  # Read lef
  read_lef $::env(TECH_LEF)
  read_lef $::env(SC_LEF)
  if {[info exist ::env(ADDITIONAL_LEFS)]} {
    foreach lef $::env(ADDITIONAL_LEFS) {
      read_lef $lef
    }
  }

  # Read liberty files
  source $::env(SCRIPTS_DIR)/read_liberty.tcl
>>>>>>> d05d00f5

set_propagated_clock [all_clocks]

filler_placement $::env(FILL_CELLS)
check_placement

if {![info exists standalone] || $standalone} {
  # write output
  write_db $::env(RESULTS_DIR)/4_2_cts_fillcell.odb
  exit
}<|MERGE_RESOLUTION|>--- conflicted
+++ resolved
@@ -1,20 +1,5 @@
-<<<<<<< HEAD
 source $::env(SCRIPTS_DIR)/load.tcl
 load_design 4_1_cts.odb 3_place.sdc "Starting fill cell"
-=======
-if {![info exists standalone] || $standalone} {
-  # Read lef
-  read_lef $::env(TECH_LEF)
-  read_lef $::env(SC_LEF)
-  if {[info exist ::env(ADDITIONAL_LEFS)]} {
-    foreach lef $::env(ADDITIONAL_LEFS) {
-      read_lef $lef
-    }
-  }
-
-  # Read liberty files
-  source $::env(SCRIPTS_DIR)/read_liberty.tcl
->>>>>>> d05d00f5
 
 set_propagated_clock [all_clocks]
 
@@ -24,5 +9,4 @@
 if {![info exists standalone] || $standalone} {
   # write output
   write_db $::env(RESULTS_DIR)/4_2_cts_fillcell.odb
-  exit
 }