<<<<<<< HEAD
source $::env(SCRIPTS_DIR)/load.tcl
load_design 2_floorplan.odb 2_floorplan.sdc "Starting global placement"
=======
if {![info exists standalone] || $standalone} {
  # Read lef
  read_lef $::env(TECH_LEF)
  read_lef $::env(SC_LEF)
  if {[info exist ::env(ADDITIONAL_LEFS)]} {
    foreach lef $::env(ADDITIONAL_LEFS) {
      read_lef $lef
    }
  }

  # Read liberty files
  source $::env(SCRIPTS_DIR)/read_liberty.tcl

  # Read design files
  read_def $::env(RESULTS_DIR)/3_2_place_iop.def
  read_sdc $::env(RESULTS_DIR)/2_floorplan.sdc
  if [file exists $::env(PLATFORM_DIR)/derate.tcl] {
    source $::env(PLATFORM_DIR)/derate.tcl
  }
} else {
  puts "Starting global placement"
}

>>>>>>> fbcfb64b

set_dont_use $::env(DONT_USE_CELLS)

# set fastroute layer reduction
if {[info exist env(FASTROUTE_TCL)]} {
  source $env(FASTROUTE_TCL)
} else {
  set_global_routing_layer_adjustment $env(MIN_ROUTING_LAYER)-$env(MAX_ROUTING_LAYER) 0.5
  set_routing_layers -signal $env(MIN_ROUTING_LAYER)-$env(MAX_ROUTING_LAYER)
  set_macro_extension 2
}

# check the lower boundary of the PLACE_DENSITY and add PLACE_DENSITY_LB_ADDON if it exists
if {[info exist ::env(PLACE_DENSITY_LB_ADDON)]} {
  set place_density_lb [gpl::get_global_placement_uniform_density \
  -pad_left $::env(CELL_PAD_IN_SITES_GLOBAL_PLACEMENT) \
  -pad_right $::env(CELL_PAD_IN_SITES_GLOBAL_PLACEMENT)]
  set place_density [expr $place_density_lb + ((1.0 - $place_density_lb) * $::env(PLACE_DENSITY_LB_ADDON)) + 0.01]
  if {$place_density > 1.0} {
    utl::error FLW 24 "Place density exceeds 1.0 (current PLACE_DENSITY_LB_ADDON = $::env(PLACE_DENSITY_LB_ADDON)). Please check if the value of PLACE_DENSITY_LB_ADDON is between 0 and 0.99."
  }
} else {
  set place_density $::env(PLACE_DENSITY)
}

set global_placement_args ""
if {$::env(GPL_ROUTABILITY_DRIVEN)} {
    append global_placement_args " -routability_driven"
}
if {$::env(GPL_TIMING_DRIVEN)} {
    append global_placement_args " -timing_driven"
}


if { 0 != [llength [array get ::env GLOBAL_PLACEMENT_ARGS]] } {
global_placement -density $place_density \
    -pad_left $::env(CELL_PAD_IN_SITES_GLOBAL_PLACEMENT) \
    -pad_right $::env(CELL_PAD_IN_SITES_GLOBAL_PLACEMENT) \
    {*}$global_placement_args \
    $::env(GLOBAL_PLACEMENT_ARGS)
} else {
global_placement -density $place_density \
    -pad_left $::env(CELL_PAD_IN_SITES_GLOBAL_PLACEMENT) \
    -pad_right $::env(CELL_PAD_IN_SITES_GLOBAL_PLACEMENT) \
    {*}$global_placement_args
}

estimate_parasitics -placement

source $::env(SCRIPTS_DIR)/report_metrics.tcl
report_metrics "global place" false

if {![info exists save_checkpoint] || $save_checkpoint} {
<<<<<<< HEAD
  write_db $::env(RESULTS_DIR)/3_1_place_gp.odb
=======
  write_def $::env(RESULTS_DIR)/3_3_place_gp.def
>>>>>>> fbcfb64b
}<|MERGE_RESOLUTION|>--- conflicted
+++ resolved
@@ -1,7 +1,3 @@
-<<<<<<< HEAD
-source $::env(SCRIPTS_DIR)/load.tcl
-load_design 2_floorplan.odb 2_floorplan.sdc "Starting global placement"
-=======
 if {![info exists standalone] || $standalone} {
   # Read lef
   read_lef $::env(TECH_LEF)
@@ -25,7 +21,6 @@
   puts "Starting global placement"
 }
 
->>>>>>> fbcfb64b
 
 set_dont_use $::env(DONT_USE_CELLS)
 
@@ -79,9 +74,5 @@
 report_metrics "global place" false
 
 if {![info exists save_checkpoint] || $save_checkpoint} {
-<<<<<<< HEAD
-  write_db $::env(RESULTS_DIR)/3_1_place_gp.odb
-=======
   write_def $::env(RESULTS_DIR)/3_3_place_gp.def
->>>>>>> fbcfb64b
 }