<<<<<<< HEAD
source $::env(SCRIPTS_DIR)/load.tcl
load_design 6_1_fill.db 6_final.sdc "Starting CDL"
=======
if {![info exists standalone] || $standalone} {
  # Read lef
  read_lef $::env(TECH_LEF)
  read_lef $::env(SC_LEF)
  if {[info exist ::env(ADDITIONAL_LEFS)]} {
    foreach lef $::env(ADDITIONAL_LEFS) {
      read_lef $lef
    }
  }

  # Read liberty files
  source $::env(SCRIPTS_DIR)/read_liberty.tcl

  # Read def
  read_def $::env(RESULTS_DIR)/6_1_fill.def
} else {
  puts "Starting CDL"
}
>>>>>>> d05d00f5

cdl read_masters $::env(CDL_FILE)
cdl out $::env(RESULTS_DIR)/6_final.cdl<|MERGE_RESOLUTION|>--- conflicted
+++ resolved
@@ -1,26 +1,5 @@
-<<<<<<< HEAD
 source $::env(SCRIPTS_DIR)/load.tcl
 load_design 6_1_fill.db 6_final.sdc "Starting CDL"
-=======
-if {![info exists standalone] || $standalone} {
-  # Read lef
-  read_lef $::env(TECH_LEF)
-  read_lef $::env(SC_LEF)
-  if {[info exist ::env(ADDITIONAL_LEFS)]} {
-    foreach lef $::env(ADDITIONAL_LEFS) {
-      read_lef $lef
-    }
-  }
-
-  # Read liberty files
-  source $::env(SCRIPTS_DIR)/read_liberty.tcl
-
-  # Read def
-  read_def $::env(RESULTS_DIR)/6_1_fill.def
-} else {
-  puts "Starting CDL"
-}
->>>>>>> d05d00f5
 
 cdl read_masters $::env(CDL_FILE)
 cdl out $::env(RESULTS_DIR)/6_final.cdl