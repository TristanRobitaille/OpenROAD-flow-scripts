source $::env(SCRIPTS_DIR)/load.tcl
load_design 3_1_place_gp.odb 2_floorplan.sdc "Starting io placement"

if {[info exists ::env(IO_CONSTRAINTS)]} {
  source $::env(IO_CONSTRAINTS)
}
place_pins -hor_layer $::env(IO_PLACER_H) \
           -ver_layer $::env(IO_PLACER_V) \
           {*}$::env(PLACE_PINS_ARGS)

<<<<<<< HEAD
if {![info exists standalone] || $standalone} {
  # write output
  write_db $::env(RESULTS_DIR)/3_2_place_iop.odb
=======
if {![info exists save_checkpoint] || $save_checkpoint} {
  write_def $::env(RESULTS_DIR)/3_2_place_iop.def
>>>>>>> 54c29a50
}<|MERGE_RESOLUTION|>--- conflicted
+++ resolved
@@ -8,12 +8,6 @@
            -ver_layer $::env(IO_PLACER_V) \
            {*}$::env(PLACE_PINS_ARGS)
 
-<<<<<<< HEAD
-if {![info exists standalone] || $standalone} {
-  # write output
+if {![info exists save_checkpoint] || $save_checkpoint} {
   write_db $::env(RESULTS_DIR)/3_2_place_iop.odb
-=======
-if {![info exists save_checkpoint] || $save_checkpoint} {
-  write_def $::env(RESULTS_DIR)/3_2_place_iop.def
->>>>>>> 54c29a50
 }