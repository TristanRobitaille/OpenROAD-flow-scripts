<<<<<<< HEAD
source $::env(SCRIPTS_DIR)/load.tcl
load_design 3_1_place_gp.odb 2_floorplan.sdc "Starting io placement"
=======
if {![info exists standalone] || $standalone} {
  # Read lef
  read_lef $::env(TECH_LEF)
  read_lef $::env(SC_LEF)
  if {[info exist ::env(ADDITIONAL_LEFS)]} {
    foreach lef $::env(ADDITIONAL_LEFS) {
      read_lef $lef
    }
  }

  # Read liberty files
  source $::env(SCRIPTS_DIR)/read_liberty.tcl

  # Read design files
  read_def $::env(RESULTS_DIR)/3_1_place_gp_skip_io.def
} else {
  puts "Starting io placement"
}
>>>>>>> fbcfb64b

if {[info exists ::env(IO_CONSTRAINTS)]} {
  source $::env(IO_CONSTRAINTS)
}
place_pins -hor_layer $::env(IO_PLACER_H) \
           -ver_layer $::env(IO_PLACER_V) \
           {*}$::env(PLACE_PINS_ARGS)

if {![info exists save_checkpoint] || $save_checkpoint} {
  write_db $::env(RESULTS_DIR)/3_2_place_iop.odb
}<|MERGE_RESOLUTION|>--- conflicted
+++ resolved
@@ -1,7 +1,3 @@
-<<<<<<< HEAD
-source $::env(SCRIPTS_DIR)/load.tcl
-load_design 3_1_place_gp.odb 2_floorplan.sdc "Starting io placement"
-=======
 if {![info exists standalone] || $standalone} {
   # Read lef
   read_lef $::env(TECH_LEF)
@@ -20,7 +16,6 @@
 } else {
   puts "Starting io placement"
 }
->>>>>>> fbcfb64b
 
 if {[info exists ::env(IO_CONSTRAINTS)]} {
   source $::env(IO_CONSTRAINTS)
