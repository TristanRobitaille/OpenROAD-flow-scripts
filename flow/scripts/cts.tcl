--- conflicted
+++ resolved
@@ -1,32 +1,5 @@
-<<<<<<< HEAD
 source $::env(SCRIPTS_DIR)/load.tcl
 load_design 3_place.odb 3_place.sdc "Starting CTS"
-=======
-if {![info exists standalone] || $standalone} {
-  # Read lef
-  read_lef $::env(TECH_LEF)
-  read_lef $::env(SC_LEF)
-  if {[info exist ::env(ADDITIONAL_LEFS)]} {
-    foreach lef $::env(ADDITIONAL_LEFS) {
-      read_lef $lef
-    }
-  }
-
-  # Read liberty files
-  source $::env(SCRIPTS_DIR)/read_liberty.tcl
-
-  # Read design files
-  read_def $::env(RESULTS_DIR)/3_place.def
-
-  # Read SDC file
-  read_sdc $::env(RESULTS_DIR)/3_place.sdc
-  if [file exists $::env(PLATFORM_DIR)/derate.tcl] {
-    source $::env(PLATFORM_DIR)/derate.tcl
-  }
-} else {
-  puts "Starting CTS"
-}
->>>>>>> d05d00f5
 
 # Clone clock tree inverters next to register loads
 # so cts does not try to buffer the inverted clocks.
