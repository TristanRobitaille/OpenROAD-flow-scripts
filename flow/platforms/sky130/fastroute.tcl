--- conflicted
+++ resolved
@@ -11,9 +11,6 @@
 fastroute -guide_file $::env(RESULTS_DIR)/route.guide \
           -layers $::env(MIN_ROUTING_LAYER)-$::env(MAX_ROUTING_LAYER) \
           -unidirectional_routing true \
-<<<<<<< HEAD
           -layers_adjustments {{2 0.5} {3 0.5} {4 0.5} {5 0.5} {6 0.5}}  \
-=======
->>>>>>> 85bc23d5
           -overflow_iterations 100 \
 	      -verbose 2 \