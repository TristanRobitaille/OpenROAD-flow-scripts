--- conflicted
+++ resolved
@@ -58,12 +58,6 @@
 
 # Endcap and Welltie cells
 export TAP_CELL_NAME = TAPCELL_X1
-<<<<<<< HEAD
-export TAPCELL_TCL ?= $(PLATFORM_DIR)/tapcell.tcl
-=======
-export ENDCAP_CELL_NAME = $(TAP_CELL_NAME)
-export TAPCELL_TCL = $(PLATFORM_DIR)/tapcell.tcl
->>>>>>> d904d49a
 
 export MACRO_PLACE_HALO ?= 22.4 15.12
 export MACRO_PLACE_CHANNEL ?= 18.8 19.95
