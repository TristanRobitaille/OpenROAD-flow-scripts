--- conflicted
+++ resolved
@@ -32,13 +32,8 @@
                                                  gf180mcu_fd_sc_mcu$(TRACK_OPTION)$(POWER_OPTION)__fill_2 \
                                                  gf180mcu_fd_sc_mcu$(TRACK_OPTION)$(POWER_OPTION)__fill_1
 
-<<<<<<< HEAD
-export TIE_CELL                               = gf180mcu_fd_sc_mcu$(TRACK_OPTION)$(POWER_OPTION)__filltie
-export ENDCAP_CELL                            = gf180mcu_fd_sc_mcu$(TRACK_OPTION)$(POWER_OPTION)__endcap
-=======
 export TAP_CELL_NAME                          = gf180mcu_fd_sc_mcu$(TRACK_OPTION)$(POWER_OPTION)__filltie
 export ENDCAP_CELL_NAME                       = gf180mcu_fd_sc_mcu$(TRACK_OPTION)$(POWER_OPTION)__endcap
->>>>>>> d904d49a
 export RC_FILE                                = $(PLATFORM_DIR)/setRC.tcl
 
 #-----------------------------------------------------
