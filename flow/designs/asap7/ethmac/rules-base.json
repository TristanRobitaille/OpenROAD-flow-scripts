--- conflicted
+++ resolved
@@ -40,11 +40,7 @@
         "compare": "<="
     },
     "finish__timing__setup__ws": {
-<<<<<<< HEAD
-        "value": -25.39,
-=======
         "value": -27.58,
->>>>>>> eb58be18
         "compare": ">="
     },
     "finish__design__instance__area": {
@@ -60,11 +56,7 @@
         "compare": "<="
     },
     "finish__timing__wns_percent_delay": {
-<<<<<<< HEAD
-        "value": -10.08,
-=======
         "value": -10.55,
->>>>>>> eb58be18
         "compare": ">="
     }
 }