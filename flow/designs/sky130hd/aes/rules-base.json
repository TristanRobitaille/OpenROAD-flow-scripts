--- conflicted
+++ resolved
@@ -48,11 +48,7 @@
         "compare": "<="
     },
     "finish__timing__setup__ws": {
-<<<<<<< HEAD
-        "value": -0.63,
-=======
         "value": -0.62,
->>>>>>> de2e957c
         "compare": ">="
     },
     "finish__design__instance__area": {
