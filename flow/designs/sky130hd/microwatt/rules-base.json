{
    "synth__design__instance__area__stdcell": {
        "value": 732007.18,
        "compare": "<="
    },
    "constraints__clocks__count": {
        "value": 2,
        "compare": "=="
    },
    "placeopt__design__instance__area": {
        "value": 5653331,
        "compare": "<="
    },
    "placeopt__design__instance__count__stdcell": {
        "value": 183347,
        "compare": "<="
    },
    "detailedplace__design__violations": {
        "value": 0,
        "compare": "=="
    },
    "cts__design__instance__count__setup_buffer": {
        "value": 15943,
        "compare": "<="
    },
    "cts__design__instance__count__hold_buffer": {
        "value": 15943,
        "compare": "<="
    },
    "globalroute__antenna_diodes_count": {
<<<<<<< HEAD
        "value": 4507,
=======
        "value": 5019,
>>>>>>> ad1b24db
        "compare": "<="
    },
    "detailedroute__route__wirelength": {
        "value": 10332428,
        "compare": "<="
    },
    "detailedroute__route__drc_errors": {
        "value": 0,
        "compare": "<="
    },
    "detailedroute__antenna__violating__nets": {
        "value": 0,
        "compare": "<="
    },
    "detailedroute__antenna_diodes_count": {
<<<<<<< HEAD
        "value": 2148,
        "compare": "<="
    },
    "finish__timing__setup__ws": {
        "value": -3.7,
=======
        "value": 3042,
        "compare": "<="
    },
    "finish__timing__setup__ws": {
        "value": -2.91,
>>>>>>> ad1b24db
        "compare": ">="
    },
    "finish__design__instance__area": {
        "value": 5775058,
        "compare": "<="
    },
    "finish__timing__drv__setup_violation_count": {
        "value": 7972,
        "compare": "<="
    },
    "finish__timing__drv__hold_violation_count": {
        "value": 122,
        "compare": "<="
    },
    "finish__timing__wns_percent_delay": {
        "value": -21.69,
        "compare": ">="
    }
}<|MERGE_RESOLUTION|>--- conflicted
+++ resolved
@@ -8,7 +8,7 @@
         "compare": "=="
     },
     "placeopt__design__instance__area": {
-        "value": 5653331,
+        "value": 5655458,
         "compare": "<="
     },
     "placeopt__design__instance__count__stdcell": {
@@ -28,11 +28,7 @@
         "compare": "<="
     },
     "globalroute__antenna_diodes_count": {
-<<<<<<< HEAD
-        "value": 4507,
-=======
         "value": 5019,
->>>>>>> ad1b24db
         "compare": "<="
     },
     "detailedroute__route__wirelength": {
@@ -44,23 +40,15 @@
         "compare": "<="
     },
     "detailedroute__antenna__violating__nets": {
-        "value": 0,
+        "value": 6,
         "compare": "<="
     },
     "detailedroute__antenna_diodes_count": {
-<<<<<<< HEAD
-        "value": 2148,
-        "compare": "<="
-    },
-    "finish__timing__setup__ws": {
-        "value": -3.7,
-=======
         "value": 3042,
         "compare": "<="
     },
     "finish__timing__setup__ws": {
         "value": -2.91,
->>>>>>> ad1b24db
         "compare": ">="
     },
     "finish__design__instance__area": {
