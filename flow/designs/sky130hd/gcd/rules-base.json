--- conflicted
+++ resolved
@@ -20,11 +20,7 @@
         "compare": "=="
     },
     "cts__design__instance__count__setup_buffer": {
-<<<<<<< HEAD
-        "value": 70,
-=======
         "value": 91,
->>>>>>> 756455be
         "compare": "<="
     },
     "cts__design__instance__count__hold_buffer": {
@@ -52,11 +48,7 @@
         "compare": "<="
     },
     "finish__timing__setup__ws": {
-<<<<<<< HEAD
-        "value": -1.61,
-=======
         "value": -2.08,
->>>>>>> 756455be
         "compare": ">="
     },
     "finish__design__instance__area": {
@@ -64,11 +56,7 @@
         "compare": "<="
     },
     "finish__timing__drv__setup_violation_count": {
-<<<<<<< HEAD
-        "value": 77,
-=======
         "value": 82,
->>>>>>> 756455be
         "compare": "<="
     },
     "finish__timing__drv__hold_violation_count": {
