{
    "rules": [
        {
            "field": "synth__design__instance__area__stdcell",
            "value": 176767,
            "compare": "<="
        },
        {
            "field": "constraints__clocks__count",
            "value": 1,
            "compare": "=="
        },
        {
            "field": "placeopt__design__instance__area",
            "value": 211877,
            "compare": "<="
        },
        {
            "field": "placeopt__design__instance__count__stdcell",
            "value": 102352,
            "compare": "<="
        },
        {
            "field": "detailedplace__design__violations",
            "value": 0,
            "compare": "=="
        },
        {
            "field": "cts__timing__setup__ws",
            "value": -0.3,
            "compare": ">="
        },
        {
            "field": "cts__timing__setup__ws__pre_repair",
            "value": -0.29,
            "compare": ">="
        },
        {
            "field": "cts__timing__setup__ws__post_repair",
            "value": -0.3,
            "compare": ">="
        },
        {
            "field": "cts__design__instance__count__hold_buffer",
            "value": 16,
            "compare": "<="
        },
        {
            "field": "globalroute__timing__clock__slack",
            "value": -0.16,
            "compare": ">="
        },
        {
            "field": "globalroute__timing__setup__ws",
            "value": -0.16,
            "compare": ">="
        },
        {
            "field": "detailedroute__route__wirelength",
            "value": 4646932,
            "compare": "<="
        },
        {
            "field": "detailedroute__route__drc_errors",
            "value": 0,
            "compare": "<="
        },
        {
            "field": "finish__timing__setup__ws",
            "value": -0.19,
            "compare": ">="
        },
        {
            "field": "finish__design__instance__area",
            "value": 213626,
            "compare": "<="
        },
        {
            "field": "finish__timing__drv__max_slew",
            "value": 10,
            "compare": "<="
        },
        {
            "field": "finish__timing__drv__max_fanout",
            "value": 10,
            "compare": "<="
        },
        {
            "field": "finish__timing__drv__max_cap",
<<<<<<< HEAD
            "value": 240,
=======
            "value": 275,
>>>>>>> fbcfb64b
            "compare": "<="
        },
        {
            "field": "finish__timing__drv__setup_violation_count",
            "value": 11,
            "compare": "<="
        },
        {
            "field": "finish__timing__drv__hold_violation_count",
            "value": 11,
            "compare": "<="
        }
    ]
}<|MERGE_RESOLUTION|>--- conflicted
+++ resolved
@@ -87,11 +87,7 @@
         },
         {
             "field": "finish__timing__drv__max_cap",
-<<<<<<< HEAD
-            "value": 240,
-=======
             "value": 275,
->>>>>>> fbcfb64b
             "compare": "<="
         },
         {
