--- conflicted
+++ resolved
@@ -49,8 +49,4 @@
 
 export CORE_UTILIZATION ?= 50
 export PLACE_DENSITY_LB_ADDON = 0.20
-<<<<<<< HEAD
-export TNS_END_PERCENT ?= 100
-=======
-export TNS_END_PERCENT       ?= 100
->>>>>>> b459e944
+export TNS_END_PERCENT       ?= 100