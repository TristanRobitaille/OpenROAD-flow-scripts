--- conflicted
+++ resolved
@@ -87,11 +87,7 @@
         },
         {
             "field": "finish__timing__drv__max_cap",
-<<<<<<< HEAD
-            "value": 324,
-=======
             "value": 371,
->>>>>>> fbcfb64b
             "compare": "<="
         },
         {
