export DESIGN_NICKNAME = bp_be
export DESIGN_NAME = bp_be_top
export PLATFORM    = nangate45

export SYNTH_HIERARCHICAL = 1
export RTLMP_FLOW = True
#
# RTL_MP Settings
export RTLMP_MAX_INST = 30000
export RTLMP_MIN_INST = 5000
export RTLMP_MAX_MACRO = 12
export RTLMP_MIN_MACRO = 4 

export VERILOG_FILES = ./designs/src/$(DESIGN_NAME)/pickled.v \
                       ./designs/$(PLATFORM)/$(DESIGN_NAME)/macros.v
export SDC_FILE      = ./designs/$(PLATFORM)/$(DESIGN_NAME)/constraint.sdc

export ADDITIONAL_LEFS = $(sort $(wildcard ./designs/$(PLATFORM)/$(DESIGN_NAME)/*.lef))
export ADDITIONAL_LIBS = $(sort $(wildcard ./designs/$(PLATFORM)/$(DESIGN_NAME)/*.lib))

<<<<<<< HEAD

#export DIE_AREA    = 0 0 900 800 
#export CORE_AREA   = 10.07 11.2 890 790 
=======
>>>>>>> 824a6728
export DIE_AREA    = 0 0 800 700 
export CORE_AREA   = 10.07 11.2 790 690 

export PLACE_PINS_ARGS = -exclude left:500-800 -exclude right:500-800 -exclude top:*

export MACRO_PLACE_HALO = 10 10
export MACRO_PLACE_CHANNEL = 20 20

export PLACE_DENSITY_LB_ADDON = 0.10<|MERGE_RESOLUTION|>--- conflicted
+++ resolved
@@ -18,12 +18,6 @@
 export ADDITIONAL_LEFS = $(sort $(wildcard ./designs/$(PLATFORM)/$(DESIGN_NAME)/*.lef))
 export ADDITIONAL_LIBS = $(sort $(wildcard ./designs/$(PLATFORM)/$(DESIGN_NAME)/*.lib))
 
-<<<<<<< HEAD
-
-#export DIE_AREA    = 0 0 900 800 
-#export CORE_AREA   = 10.07 11.2 890 790 
-=======
->>>>>>> 824a6728
 export DIE_AREA    = 0 0 800 700 
 export CORE_AREA   = 10.07 11.2 790 690 
 
