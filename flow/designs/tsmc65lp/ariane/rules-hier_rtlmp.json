{
    "synth__design__instance__area__stdcell": {
        "value": 52225,
        "compare": "<="
    },
    "constraints__clocks__count": {
        "value": 1,
        "compare": "=="
    },
    "placeopt__design__instance__area": {
        "value": 2160255,
        "compare": "<="
    },
    "placeopt__design__instance__count__stdcell": {
        "value": 184468,
        "compare": "<="
    },
    "detailedplace__design__violations": {
        "value": 0,
        "compare": "=="
    },
    "cts__timing__setup__ws": {
        "value": -3.51,
        "compare": ">="
    },
    "cts__timing__setup__ws__pre_repair": {
        "value": -11.08,
        "compare": ">="
    },
    "cts__timing__setup__ws__post_repair": {
        "value": -11.08,
        "compare": ">="
    },
    "cts__design__instance__count__setup_buffer": {
        "value": 8052,
        "compare": "<="
    },
    "cts__design__instance__count__hold_buffer": {
<<<<<<< HEAD
        "value": 2000,
=======
        "value": 8052,
>>>>>>> befc5941
        "compare": "<="
    },
    "globalroute__timing__clock__slack": {
        "value": -4.5,
        "compare": ">="
    },
    "globalroute__timing__setup__ws": {
        "value": -4.5,
        "compare": ">="
    },
    "detailedroute__route__wirelength": {
        "value": 9919724,
        "compare": "<="
    },
    "detailedroute__route__drc_errors": {
        "value": 0,
        "compare": "<="
    },
    "finish__timing__setup__ws": {
        "value": -2.44,
        "compare": ">="
    },
    "finish__design__instance__area": {
        "value": 2182160,
        "compare": "<="
    },
    "finish__timing__drv__max_slew_limit": {
        "value": -0.2,
        "compare": ">="
    },
    "finish__timing__drv__max_fanout_limit": {
        "value": -0.2,
        "compare": ">="
    },
    "finish__timing__drv__max_cap_limit": {
        "value": -0.2,
        "compare": ">="
    },
    "finish__timing__drv__setup_violation_count": {
        "value": 11,
        "compare": "<="
    },
    "finish__timing__drv__hold_violation_count": {
        "value": 11,
        "compare": "<="
    },
    "finish__timing__wns_percent_delay": {
        "value": -32.2,
        "compare": ">="
    }
}<|MERGE_RESOLUTION|>--- conflicted
+++ resolved
@@ -32,23 +32,19 @@
         "compare": ">="
     },
     "cts__design__instance__count__setup_buffer": {
-        "value": 8052,
+        "value": 497,
         "compare": "<="
     },
     "cts__design__instance__count__hold_buffer": {
-<<<<<<< HEAD
         "value": 2000,
-=======
-        "value": 8052,
->>>>>>> befc5941
         "compare": "<="
     },
     "globalroute__timing__clock__slack": {
-        "value": -4.5,
+        "value": -3.75,
         "compare": ">="
     },
     "globalroute__timing__setup__ws": {
-        "value": -4.5,
+        "value": -3.75,
         "compare": ">="
     },
     "detailedroute__route__wirelength": {
