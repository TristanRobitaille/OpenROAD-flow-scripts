--- conflicted
+++ resolved
@@ -12,7 +12,7 @@
         "compare": "<="
     },
     "placeopt__design__instance__count__stdcell": {
-        "value": 19444,
+        "value": 19965,
         "compare": "<="
     },
     "detailedplace__design__violations": {
@@ -20,11 +20,11 @@
         "compare": "=="
     },
     "cts__design__instance__count__setup_buffer": {
-        "value": 1691,
+        "value": 1736,
         "compare": "<="
     },
     "cts__design__instance__count__hold_buffer": {
-        "value": 1691,
+        "value": 1736,
         "compare": "<="
     },
     "globalroute__antenna_diodes_count": {
@@ -44,11 +44,7 @@
         "compare": "<="
     },
     "detailedroute__antenna_diodes_count": {
-<<<<<<< HEAD
-        "value": 24,
-=======
         "value": 23,
->>>>>>> 7bd3c6d5
         "compare": "<="
     },
     "finish__timing__setup__ws": {
@@ -60,7 +56,7 @@
         "compare": "<="
     },
     "finish__timing__drv__setup_violation_count": {
-        "value": 845,
+        "value": 868,
         "compare": "<="
     },
     "finish__timing__drv__hold_violation_count": {
