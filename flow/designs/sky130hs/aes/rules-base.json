--- conflicted
+++ resolved
@@ -67,11 +67,7 @@
         },
         {
             "field": "finish__timing__setup__ws",
-<<<<<<< HEAD
-            "value": -0.10,
-=======
             "value": -0.25,
->>>>>>> 63b71be4
             "compare": ">="
         },
         {
