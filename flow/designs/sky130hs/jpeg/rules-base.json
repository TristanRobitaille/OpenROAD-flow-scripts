{
    "rules": [
        {
            "field": "synth__design__instance__area__stdcell",
            "value": 726314,
            "compare": "<="
        },
        {
            "field": "constraints__clocks__count",
            "value": 1,
            "compare": "=="
        },
        {
            "field": "placeopt__design__instance__area",
            "value": 847172,
            "compare": "<="
        },
        {
            "field": "placeopt__design__instance__count__stdcell",
            "value": 97344,
            "compare": "<="
        },
        {
            "field": "detailedplace__design__violations",
            "value": 0,
            "compare": "=="
        },
        {
            "field": "cts__timing__setup__ws",
            "value": 0.0,
            "compare": ">="
        },
        {
            "field": "cts__timing__setup__ws__pre_repair",
            "value": 0.0,
            "compare": ">="
        },
        {
            "field": "cts__timing__setup__ws__post_repair",
            "value": 0.0,
            "compare": ">="
        },
        {
            "field": "cts__design__instance__count__hold_buffer",
            "value": 280,
            "compare": "<="
        },
        {
            "field": "globalroute__timing__clock__slack",
            "value": 0.0,
            "compare": ">="
        },
        {
            "field": "globalroute__timing__setup__ws",
            "value": 0.0,
            "compare": ">="
        },
        {
            "field": "detailedroute__route__wirelength",
            "value": 1829403,
            "compare": "<="
        },
        {
            "field": "detailedroute__route__drc_errors",
            "value": 0,
            "compare": "<="
        },
        {
            "field": "finish__timing__setup__ws",
            "value": -0.01,
            "compare": ">="
        },
        {
            "field": "finish__design__instance__area",
            "value": 852981,
            "compare": "<="
        },
        {
            "field": "finish__timing__drv__max_slew",
<<<<<<< HEAD
            "value": 70,
=======
            "value": 54,
>>>>>>> fbcfb64b
            "compare": "<="
        },
        {
            "field": "finish__timing__drv__max_fanout",
            "value": 10,
            "compare": "<="
        },
        {
            "field": "finish__timing__drv__max_cap",
            "value": 15,
            "compare": "<="
        },
        {
            "field": "finish__timing__drv__setup_violation_count",
            "value": 11,
            "compare": "<="
        },
        {
            "field": "finish__timing__drv__hold_violation_count",
            "value": 10,
            "compare": "<="
        }
    ]
}<|MERGE_RESOLUTION|>--- conflicted
+++ resolved
@@ -77,11 +77,7 @@
         },
         {
             "field": "finish__timing__drv__max_slew",
-<<<<<<< HEAD
-            "value": 70,
-=======
             "value": 54,
->>>>>>> fbcfb64b
             "compare": "<="
         },
         {
