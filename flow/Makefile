# settings.mk is not under source control. Put variables into this
# file to avoid having to adding the to the make command line.
-include settings.mk

# ==============================================================================
# Uncomment or add the design to run
# ==============================================================================

# DESIGN_CONFIG=./designs/nangate45/aes/config.mk
# DESIGN_CONFIG=./designs/nangate45/ariane133/config.mk
# DESIGN_CONFIG=./designs/nangate45/ariane136/config.mk
# DESIGN_CONFIG=./designs/nangate45/black_parrot/config.mk
# DESIGN_CONFIG=./designs/nangate45/bp_be_top/config.mk
# DESIGN_CONFIG=./designs/nangate45/bp_fe_top/config.mk
# DESIGN_CONFIG=./designs/nangate45/bp_multi_top/config.mk
# DESIGN_CONFIG=./designs/nangate45/bp_quad/config.mk
# DESIGN_CONFIG=./designs/nangate45/dynamic_node/config.mk
# DESIGN_CONFIG=./designs/nangate45/gcd/config.mk
# DESIGN_CONFIG=./designs/nangate45/ibex/config.mk
# DESIGN_CONFIG=./designs/nangate45/jpeg/config.mk
# DESIGN_CONFIG=./designs/nangate45/mempool_group/config.mk
# DESIGN_CONFIG=./designs/nangate45/swerv/config.mk
# DESIGN_CONFIG=./designs/nangate45/swerv_wrapper/config.mk
# DESIGN_CONFIG=./designs/nangate45/tinyRocket/config.mk

# DESIGN_CONFIG=./designs/tsmc65lp/aes/config.mk
# DESIGN_CONFIG=./designs/tsmc65lp/ariane/config.mk
# DESIGN_CONFIG=./designs/tsmc65lp/black_parrot/config.mk
# DESIGN_CONFIG=./designs/tsmc65lp/bp_be_top/config.mk
# DESIGN_CONFIG=./designs/tsmc65lp/bp_fe_top/config.mk
# DESIGN_CONFIG=./designs/tsmc65lp/bp_multi_top/config.mk
# DESIGN_CONFIG=./designs/tsmc65lp/coyote/config.mk
# DESIGN_CONFIG=./designs/tsmc65lp/dynamic_node/config.mk
# DESIGN_CONFIG=./designs/tsmc65lp/gcd/config.mk
# DESIGN_CONFIG=./designs/tsmc65lp/ibex/config.mk
# DESIGN_CONFIG=./designs/tsmc65lp/jpeg/config.mk
# DESIGN_CONFIG=./designs/tsmc65lp/swerv/config.mk
# DESIGN_CONFIG=./designs/tsmc65lp/swerv_wrapper/config.mk
# DESIGN_CONFIG=./designs/tsmc65lp/tinyRocket/config.mk
# DESIGN_CONFIG=./designs/tsmc65lp/vanilla5/config.mk

# DESIGN_CONFIG=./designs/gf12/aes/config.mk
# DESIGN_CONFIG=./designs/gf12/ariane/config.mk
# DESIGN_CONFIG=./designs/gf12/ca53/config.mk
# DESIGN_CONFIG=./designs/gf12/coyote/config.mk
# DESIGN_CONFIG=./designs/gf12/gcd/config.mk
# DESIGN_CONFIG=./designs/gf12/ibex/config.mk
# DESIGN_CONFIG=./designs/gf12/jpeg/config.mk
# DESIGN_CONFIG=./designs/gf12/swerv_wrapper/config.mk
# DESIGN_CONFIG=./designs/gf12/tinyRocket/config.mk

# DESIGN_CONFIG=./designs/gf12/ariane133/config.mk
# DESIGN_CONFIG=./designs/gf12/bp_dual/config.mk
# DESIGN_CONFIG=./designs/gf12/bp_quad/config.mk
# DESIGN_CONFIG=./designs/gf12/bp_single/config.mk

# DESIGN_CONFIG=./designs/sky130hd/aes/config.mk
# DESIGN_CONFIG=./designs/sky130hd/chameleon/config.mk
# DESIGN_CONFIG=./designs/sky130hd/chameleon_hier/config.mk
# DESIGN_CONFIG=./designs/sky130hd/coyote_tc/config.mk
# DESIGN_CONFIG=./designs/sky130hd/gcd/config.mk
# DESIGN_CONFIG=./designs/sky130hd/ibex/config.mk
# DESIGN_CONFIG=./designs/sky130hd/jpeg/config.mk
# DESIGN_CONFIG=./designs/sky130hd/microwatt/config.mk
# DESIGN_CONFIG=./designs/sky130hd/riscv32i/config.mk

# DESIGN_CONFIG=./designs/sky130hs/aes/config.mk
# DESIGN_CONFIG=./designs/sky130hs/gcd/config.mk
# DESIGN_CONFIG=./designs/sky130hs/ibex/config.mk
# DESIGN_CONFIG=./designs/sky130hs/jpeg/config.mk
# DESIGN_CONFIG=./designs/sky130hs/riscv32i/config.mk

# DESIGN_CONFIG=./designs/asap7/aes/config.mk
# DESIGN_CONFIG=./designs/asap7/ethmac/config.mk
# DESIGN_CONFIG=./designs/asap7/gcd/config.mk
# DESIGN_CONFIG=./designs/asap7/ibex/config.mk
# DESIGN_CONFIG=./designs/asap7/jpeg/config.mk
# DESIGN_CONFIG=./designs/asap7/megaboom/config.mk
# DESIGN_CONFIG=./designs/asap7/mock-array/config.mk
# DESIGN_CONFIG=./designs/asap7/riscv32i/config.mk
# DESIGN_CONFIG=./designs/asap7/sha3/config.mk
# DESIGN_CONFIG=./designs/asap7/swerv_wrapper/config.mk
# DESIGN_CONFIG=./designs/asap7/uart-blocks/config.mk
# DESIGN_CONFIG=./designs/asap7/uart/config.mk

# DESIGN_CONFIG=./designs/intel16/aes/config.mk
# DESIGN_CONFIG=./designs/intel16/gcd/config.mk

# DESIGN_CONFIG=./designs/intel22/aes/config.mk
# DESIGN_CONFIG=./designs/intel22/gcd/config.mk
# DESIGN_CONFIG=./designs/intel22/ibex/config.mk
# DESIGN_CONFIG=./designs/intel22/jpeg/config.mk

# DESIGN_CONFIG=./designs/gf180/aes/config.mk
# DESIGN_CONFIG=./designs/gf180/ibex/config.mk
# DESIGN_CONFIG=./designs/gf180/jpeg/config.mk
# DESIGN_CONFIG=./designs/gf180/riscv32i/config.mk
# DESIGN_CONFIG=./designs/gf180/sha3/config.mk
# DESIGN_CONFIG=./designs/gf180/uart-blocks/config.mk
#
# Default design
DESIGN_CONFIG ?= ./designs/nangate45/gcd/config.mk

# Default TNS_END_PERCENT value
export TNS_END_PERCENT ?=5

# If we are running headless use offscreen rendering for save_image
ifndef DISPLAY
export QT_QPA_PLATFORM ?= offscreen
endif

# ==============================================================================
#  ____  _____ _____ _   _ ____
# / ___|| ____|_   _| | | |  _ \
# \___ \|  _|   | | | | | | |_) |
#  ___) | |___  | | | |_| |  __/
# |____/|_____| |_|  \___/|_|
#
# ==============================================================================

#-------------------------------------------------------------------------------
# Default target when invoking without specific target.
.DEFAULT_GOAL := finish

#-------------------------------------------------------------------------------
# Proper way to initiate SHELL for make
SHELL          := /usr/bin/env bash
.SHELLFLAGS    := -o pipefail -c

#-------------------------------------------------------------------------------
# Setup variables to point to root / head of the OpenROAD directory
# - the following settings allowed user to point OpenROAD binaries to different
#   location
# - default is current install / clone directory
export FLOW_HOME ?= .

#-------------------------------------------------------------------------------
# Setup variables to point to other location for the following sub directory
# - designs - default is under current directory
# - platforms - default is under current directory
# - work home - default is current directory
# - utils, scripts, test - default is under current directory
export DESIGN_HOME   ?= $(FLOW_HOME)/designs
export PLATFORM_HOME ?= $(FLOW_HOME)/platforms
export WORK_HOME     ?= .

export UTILS_DIR     ?= $(FLOW_HOME)/util
export SCRIPTS_DIR   ?= $(FLOW_HOME)/scripts
export TEST_DIR      ?= $(FLOW_HOME)/test

#-------------------------------------------------------------------------------
# Include design and platform configuration
include $(DESIGN_CONFIG)

PUBLIC=nangate45 sky130hd sky130hs asap7

ifneq ($(wildcard $(PLATFORM_HOME)/$(PLATFORM)),)
  export PLATFORM_DIR = $(PLATFORM_HOME)/$(PLATFORM)
else ifneq ($(findstring $(PLATFORM),$(PUBLIC)),)
  export PLATFORM_DIR = ./platforms/$(PLATFORM)
else ifneq ($(wildcard ../../$(PLATFORM)),)
  export PLATFORM_DIR = ../../$(PLATFORM)
else
  $(error [ERROR][FLOW] Platform '$(PLATFORM)' not found.)
endif

$(info [INFO][FLOW] Using platform directory $(PLATFORM_DIR))
include $(PLATFORM_DIR)/config.mk

export GALLERY_REPORT ?= 0
# Enables hierarchical yosys
export SYNTH_HIERARCHICAL ?= 0
export SYNTH_STOP_MODULE_SCRIPT = $(OBJECTS_DIR)/mark_hier_stop_modules.tcl
ifeq ($(SYNTH_HIERARCHICAL), 1)
export HIER_REPORT_SCRIPT = $(SCRIPTS_DIR)/synth_hier_report.tcl
export MAX_UNGROUP_SIZE ?= 0
endif
# Enables Re-synthesis for area reclaim
export RESYNTH_AREA_RECOVER ?= 0
export RESYNTH_TIMING_RECOVER ?= 0
export ABC_AREA ?= 0

# Global setting for Synthesis
export SYNTH_ARGS ?= -flatten

# Global setting for Floorplan
export PLACE_PINS_ARGS

export FLOW_VARIANT ?= base

export GPL_TIMING_DRIVEN ?= 1
export GPL_ROUTABILITY_DRIVEN ?= 1

export ENABLE_DPO ?= 1
export DPO_MAX_DISPLACEMENT ?= 5 1

# Setup working directories
export DESIGN_NICKNAME ?= $(DESIGN_NAME)

export DESIGN_DIR  = $(dir $(DESIGN_CONFIG))
export LOG_DIR     = $(WORK_HOME)/logs/$(PLATFORM)/$(DESIGN_NICKNAME)/$(FLOW_VARIANT)
export OBJECTS_DIR = $(WORK_HOME)/objects/$(PLATFORM)/$(DESIGN_NICKNAME)/$(FLOW_VARIANT)
export REPORTS_DIR = $(WORK_HOME)/reports/$(PLATFORM)/$(DESIGN_NICKNAME)/$(FLOW_VARIANT)
export RESULTS_DIR = $(WORK_HOME)/results/$(PLATFORM)/$(DESIGN_NICKNAME)/$(FLOW_VARIANT)

ifdef BLOCKS
  $(info [INFO][FLOW] Invoked hierarchical flow.)
  $(foreach block,$(BLOCKS),$(info Block ${block} needs to be hardened.))
  $(foreach block,$(BLOCKS),$(eval BLOCK_CONFIGS += ./designs/$(PLATFORM)/$(DESIGN_NICKNAME)/$(block)/config.mk))
  $(foreach block,$(BLOCKS),$(eval BLOCK_LEFS += ./results/$(PLATFORM)/$(DESIGN_NICKNAME)_$(block)/$(FLOW_VARIANT)/${block}.lef))
  $(foreach block,$(BLOCKS),$(eval BLOCK_LIBS += ./results/$(PLATFORM)/$(DESIGN_NICKNAME)_$(block)/$(FLOW_VARIANT)/${block}.lib))
  $(foreach block,$(BLOCKS),$(eval BLOCK_GDS += ./results/$(PLATFORM)/$(DESIGN_NICKNAME)_$(block)/$(FLOW_VARIANT)/6_final.gds))
  $(foreach block,$(BLOCKS),$(eval BLOCK_CDL += ./results/$(PLATFORM)/$(DESIGN_NICKNAME)_$(block)/$(FLOW_VARIANT)/6_final.cdl))
  export ADDITIONAL_LEFS += $(BLOCK_LEFS)
  export ADDITIONAL_LIBS += $(BLOCK_LIBS)
  export ADDITIONAL_GDS += $(BLOCK_GDS)
  export GDS_FILES += $(BLOCK_GDS)
  ifdef CDL_FILES
    export CDL_FILES += $(BLOCK_CDL)
  endif
endif

export RTLMP_RPT_DIR ?= $(OBJECTS_DIR)/rtlmp
export RTLMP_RPT_FILE ?= partition.txt
export RTLMP_BLOCKAGE_FILE ?= $(OBJECTS_DIR)/rtlmp/partition.txt.blockage

#-------------------------------------------------------------------------------
ifeq (, $(strip $(NPROC)))
  # Linux (utility program)
  NPROC := $(shell nproc 2>/dev/null)

  ifeq (, $(strip $(NPROC)))
    # Linux (generic)
    NPROC := $(shell grep -c ^processor /proc/cpuinfo 2>/dev/null)
  endif
  ifeq (, $(strip $(NPROC)))
    # BSD (at least FreeBSD and Mac OSX)
    NPROC := $(shell sysctl -n hw.ncpu 2>/dev/null)
  endif
  ifeq (, $(strip $(NPROC)))
    # Fallback
    NPROC := 1
  endif
endif
export NUM_CORES := $(NPROC)

export LSORACLE_CMD ?= $(shell command -v lsoracle)
ifeq ($(LSORACLE_CMD),)
  LSORACLE_CMD = $(abspath $(FLOW_HOME)/../tools/install/LSOracle/bin/lsoracle)
endif

LSORACLE_PLUGIN ?= $(abspath $(FLOW_HOME)/../tools/install/yosys/share/yosys/plugin/oracle.so)
export LSORACLE_KAHYPAR_CONFIG ?= $(abspath $(FLOW_HOME)/../tools/install/LSOracle/share/lsoracle/test.ini)
ifneq ($(USE_LSORACLE),)
  YOSYS_FLAGS ?= -m $(LSORACLE_PLUGIN)
endif

YOSYS_FLAGS += -v 3

#-------------------------------------------------------------------------------
# setup all commands used within this flow
TIME_CMD = /usr/bin/time -f 'Elapsed time: %E[h:]min:sec. CPU time: user %U sys %S (%P). Peak memory: %MKB.'
TIME_TEST = $(shell $(TIME_CMD) echo foo 2>/dev/null)
ifeq (, $(strip $(TIME_TEST)))
  TIME_CMD = /usr/bin/time
endif

# The following determine the executable location for each tool used by this flow.
# Priority is given to
#       1 user include path to the executable prior to running make
#       2 user explicit set with variable in Makefile or command line
export OPENROAD_EXE            ?= $(shell command -v openroad)
ifeq ($(OPENROAD_EXE),)
  export OPENROAD_EXE           = $(abspath $(FLOW_HOME)/../tools/install/OpenROAD/bin/openroad)
endif
OPENROAD_ARGS            = -no_init $(OR_ARGS)
OPENROAD_CMD             = $(OPENROAD_EXE) -exit $(OPENROAD_ARGS)
OPENROAD_NO_EXIT_CMD     = $(OPENROAD_EXE) $(OPENROAD_ARGS)
OPENROAD_GUI_CMD         = $(OPENROAD_EXE) -gui $(OR_ARGS)

YOSYS_CMD               ?= $(shell command -v yosys)
ifeq ($(YOSYS_CMD),)
  YOSYS_CMD              = $(abspath $(FLOW_HOME)/../tools/install/yosys/bin/yosys)
endif

KLAYOUT_CMD             ?= $(shell command -v klayout)

KLAYOUT_FOUND            = $(if $(KLAYOUT_CMD),,$(error KLayout not found in PATH))

ifneq ($(shell command -v stdbuf),)
  STDBUF_CMD = stdbuf -o L
endif

#-------------------------------------------------------------------------------
WRAPPED_LEFS = $(foreach lef,$(notdir $(WRAP_LEFS)),$(OBJECTS_DIR)/lef/$(lef:.lef=_mod.lef))
WRAPPED_LIBS = $(foreach lib,$(notdir $(WRAP_LIBS)),$(OBJECTS_DIR)/$(lib:.lib=_mod.lib))
export ADDITIONAL_LEFS += $(WRAPPED_LEFS) $(WRAP_LEFS)
export LIB_FILES += $(WRAP_LIBS) $(WRAPPED_LIBS)

export DONT_USE_LIBS   = $(patsubst %.lib.gz, %.lib, $(addprefix $(OBJECTS_DIR)/lib/, $(notdir $(LIB_FILES))))
export DONT_USE_SC_LIB ?= $(firstword $(DONT_USE_LIBS))

# Stream system used for final result (GDS is default): GDS, GSDII, GDS2, OASIS, or OAS
STREAM_SYSTEM ?= GDS
ifneq ($(findstring GDS,$(shell echo $(STREAM_SYSTEM) | tr '[:lower:]' '[:upper:]')),)
	export STREAM_SYSTEM_EXT := gds
	GDSOAS_FILES = $(GDS_FILES)
	ADDITIONAL_GDSOAS = $(ADDITIONAL_GDS)
	SEAL_GDSOAS = $(SEAL_GDS)
else
	export STREAM_SYSTEM_EXT := oas
	GDSOAS_FILES = $(OAS_FILES)
	ADDITIONAL_GDSOAS = $(ADDITIONAL_OAS)
	SEAL_GDSOAS = $(SEAL_OAS)
endif
export WRAPPED_GDSOAS = $(foreach lef,$(notdir $(WRAP_LEFS)),$(OBJECTS_DIR)/$(lef:.lef=_mod.$(STREAM_SYSTEM_EXT)))

define GENERATE_ABSTRACT_RULE
# Single rule, two targets, hence the "&:", syntax
$(1) $(2) &: $(3)
	$$(UNSET_AND_MAKE) DESIGN_CONFIG=$(3) generate_abstract
endef

# Targets to harden Blocks in case of hierarchical flow is triggered
.PHONY: build_macros
build_macros: $(BLOCK_LEFS) $(BLOCK_LIBS)

$(foreach block,$(BLOCKS),$(eval $(call GENERATE_ABSTRACT_RULE,./results/$(PLATFORM)/$(DESIGN_NICKNAME)_$(block)/$(FLOW_VARIANT)/${block}.lef,./results/$(PLATFORM)/$(DESIGN_NICKNAME)_$(block)/$(FLOW_VARIANT)/${block}.lib,./designs/$(PLATFORM)/$(DESIGN_NICKNAME)/${block}/config.mk)))
$(foreach block,$(BLOCKS),$(eval ./results/$(PLATFORM)/$(DESIGN_NICKNAME)_$(block)/$(FLOW_VARIANT)/6_final.gds: ./results/$(PLATFORM)/$(DESIGN_NICKNAME)_$(block)/$(FLOW_VARIANT)/${block}.lef))

# Utility to print tool version information
#-------------------------------------------------------------------------------
.PHONY: versions.txt
versions.txt:
	@$(YOSYS_CMD) -V > $@
	@echo openroad `$(OPENROAD_EXE) -version` >> $@
	@$(KLAYOUT_CMD) -zz -v >> $@

# Pre-process libraries
# ==============================================================================

# Create temporary Liberty files which have the proper dont_use properties set
# For use with Yosys and ABC
.SECONDEXPANSION:
$(DONT_USE_LIBS): $$(filter %$$(@F) %$$(@F).gz,$(LIB_FILES))
	@mkdir -p $(OBJECTS_DIR)/lib
	$(UTILS_DIR)/markDontUse.py -p "$(DONT_USE_CELLS)" -i $^ -o $@

$(OBJECTS_DIR)/lib/merged.lib:
	$(UTILS_DIR)/mergeLib.pl $(PLATFORM)_merged $(DONT_USE_LIBS) > $@

# Pre-process KLayout tech
# ==============================================================================
$(OBJECTS_DIR)/klayout_tech.lef: $(TECH_LEF)
	@mkdir -p $(OBJECTS_DIR)
	sed '/OR_DEFAULT/d' $< > $@

 $(OBJECTS_DIR)/klayout.lyt: $(KLAYOUT_TECH_FILE) $(OBJECTS_DIR)/klayout_tech.lef
	sed 's,<lef-files>.*</lef-files>,$(foreach file, $(OBJECTS_DIR)/klayout_tech.lef $(SC_LEF) $(ADDITIONAL_LEFS),<lef-files>$(abspath $(file))</lef-files>),g' $< > $@

$(OBJECTS_DIR)/klayout_wrap.lyt: $(KLAYOUT_TECH_FILE) $(OBJECTS_DIR)/klayout_tech.lef
	sed 's,<lef-files>.*</lef-files>,$(foreach file, $(OBJECTS_DIR)/klayout_tech.lef $(WRAP_LEFS),<lef-files>$(abspath $(file))</lef-files>),g' $< > $@
# Create Macro wrappers (if necessary)
# ==============================================================================
WRAP_CFG = $(PLATFORM_DIR)/wrapper.cfg


export TCLLIBPATH := util/cell-veneer $(TCLLIBPATH)
$(WRAPPED_LEFS):
	mkdir -p $(OBJECTS_DIR)/lef $(OBJECTS_DIR)/def
	util/cell-veneer/wrap.tcl -cfg $(WRAP_CFG) -macro $(filter %$(notdir $(@:_mod.lef=.lef)),$(WRAP_LEFS))
	mv $(notdir $@) $@
	mv $(notdir $(@:lef=def)) $(dir $@)../def/$(notdir $(@:lef=def))

$(WRAPPED_LIBS):
	mkdir -p $(OBJECTS_DIR)/lib
	sed 's/library(\(.*\))/library(\1_mod)/g' $(filter %$(notdir $(@:_mod.lib=.lib)),$(WRAP_LIBS)) | sed 's/cell(\(.*\))/cell(\1_mod)/g' > $@

# ==============================================================================
#  ______   ___   _ _____ _   _ _____ ____ ___ ____
# / ___\ \ / / \ | |_   _| | | | ____/ ___|_ _/ ___|
# \___ \\ V /|  \| | | | | |_| |  _| \___ \| |\___ \
#  ___) || | | |\  | | | |  _  | |___ ___) | | ___) |
# |____/ |_| |_| \_| |_| |_| |_|_____|____/___|____/
#
synth: versions.txt \
       $(RESULTS_DIR)/1_synth.v \
       $(RESULTS_DIR)/1_synth.sdc
# ==============================================================================


# Run Synthesis using yosys
#-------------------------------------------------------------------------------
SYNTH_SCRIPT ?= $(SCRIPTS_DIR)/synth.tcl

$(SYNTH_STOP_MODULE_SCRIPT):
	mkdir -p $(RESULTS_DIR) $(LOG_DIR) $(REPORTS_DIR)
	($(TIME_CMD) $(YOSYS_CMD) $(YOSYS_FLAGS) -c $(HIER_REPORT_SCRIPT)) 2>&1 | tee $(LOG_DIR)/1_1_yosys_hier_report.log

ifeq ($(SYNTH_HIERARCHICAL), 1)
$(RESULTS_DIR)/1_1_yosys.v: $(SYNTH_STOP_MODULE_SCRIPT)
endif

$(RESULTS_DIR)/1_1_yosys.v: $(DONT_USE_LIBS) $(WRAPPED_LIBS) $(DONT_USE_SC_LIB) $(DFF_LIB_FILE) $(VERILOG_FILES) $(CACHED_NETLIST) $(LATCH_MAP_FILE) $(ADDER_MAP_FILE)
	mkdir -p $(RESULTS_DIR) $(LOG_DIR) $(REPORTS_DIR)
	($(TIME_CMD) $(YOSYS_CMD) $(YOSYS_FLAGS) -c $(SYNTH_SCRIPT)) 2>&1 | tee $(LOG_DIR)/1_1_yosys.log

$(RESULTS_DIR)/1_synth.v: $(RESULTS_DIR)/1_1_yosys.v
	mkdir -p $(RESULTS_DIR) $(LOG_DIR) $(REPORTS_DIR)
	cp $< $@

$(RESULTS_DIR)/1_synth.sdc: $(SDC_FILE)
	mkdir -p $(RESULTS_DIR) $(LOG_DIR) $(REPORTS_DIR)
	cp $< $@

clean_synth:
	rm -f  $(RESULTS_DIR)/1_*.v $(RESULTS_DIR)/1_synth.sdc
	rm -f  $(REPORTS_DIR)/synth_*
	rm -f  $(LOG_DIR)/1_*
	rm -f  $(SYNTH_STOP_MODULE_SCRIPT)
	rm -rf _tmp_yosys-abc-*


# ==============================================================================
#  _____ _     ___   ___  ____  ____  _        _    _   _
# |  ___| |   / _ \ / _ \|  _ \|  _ \| |      / \  | \ | |
# | |_  | |  | | | | | | | |_) | |_) | |     / _ \ |  \| |
# |  _| | |__| |_| | |_| |  _ <|  __/| |___ / ___ \| |\  |
# |_|   |_____\___/ \___/|_| \_\_|   |_____/_/   \_\_| \_|
#
.PHONY: floorplan
floorplan: $(RESULTS_DIR)/2_floorplan.odb \
           $(RESULTS_DIR)/2_floorplan.sdc

# ==============================================================================

ifneq ($(FOOTPRINT),)
IS_CHIP = 1
else ifneq ($(FOOTPRINT_TCL),)
IS_CHIP = 1
endif

UNSET_AND_MAKE = @bash -c 'for var in $(UNSET_VARIABLES_NAMES); do unset $$var; done; echo $(MAKE) DESIGN_CONFIG=$(DESIGN_CONFIG) $$@; $(MAKE) DESIGN_CONFIG=$(DESIGN_CONFIG) $$@' --

# Separate dependency checking and doing a step. This can
# be useful to retest a stage without having to delete the
# target, or when building a wafer thin layer on top of
# ORFS using CMake, Ninja, Bazel, etc. where makefile
# dependecy checking only gets in the way.
#
# Note that there is no "do-synth" step as it is a special
# first step that for usecases such as Bazel where it should
# always be built when invoked. Latter stages in the build process
# are conditionally built by the Bazel implementation.
#
# A "do-synth" step would be welcomed, but it isn't strictly necessary
# for the Bazel use-case.
define do-step
$(if $(5),$(5),$(RESULTS_DIR))/$(1)$(if $(4),$(4),.odb): $(2)
	$$(UNSET_AND_MAKE) do-$(1)

.PHONY: do-$(1)
do-$(1):
	($(TIME_CMD) $(OPENROAD_CMD) $(SCRIPTS_DIR)/$(3).tcl -metrics $(LOG_DIR)/$(1).json) 2>&1 | tee $(LOG_DIR)/$(1).log
endef

# STEP 1: Translate verilog to odb
#-------------------------------------------------------------------------------
$(eval $(call do-step,2_1_floorplan,$(RESULTS_DIR)/1_synth.v $(RESULTS_DIR)/1_synth.sdc $(TECH_LEF) $(SC_LEF) $(ADDITIONAL_LEFS) $(FOOTPRINT) $(SIG_MAP_FILE) $(FOOTPRINT_TCL),floorplan))

# STEP 2: IO Placement (random)
#-------------------------------------------------------------------------------
ifndef IS_CHIP
$(eval $(call do-step,2_2_floorplan_io,$(RESULTS_DIR)/2_1_floorplan.odb $(IO_CONSTRAINTS),io_placement_random))
else
$(RESULTS_DIR)/2_2_floorplan_io.odb: $(RESULTS_DIR)/2_1_floorplan.odb $(IO_CONSTRAINTS)
	cp $< $@
endif

# STEP 3: Timing Driven Mixed Sized Placement
#-------------------------------------------------------------------------------
ifeq ($(MACRO_PLACEMENT),)
$(eval $(call do-step,2_3_floorplan_tdms,$(RESULTS_DIR)/2_2_floorplan_io.odb $(RESULTS_DIR)/1_synth.v $(RESULTS_DIR)/1_synth.sdc $(LIB_FILES),tdms_place))
else
$(RESULTS_DIR)/2_3_floorplan_tdms.odb: $(RESULTS_DIR)/2_2_floorplan_io.odb $(RESULTS_DIR)/1_synth.v $(RESULTS_DIR)/1_synth.sdc $(LIB_FILES)
	$(info [INFO][FLOW] Using manual macro placement file $(MACRO_PLACEMENT))
	cp $< $@
endif

# STEP 4: Macro Placement
#-------------------------------------------------------------------------------
$(eval $(call do-step,2_4_floorplan_macro,$(RESULTS_DIR)/2_3_floorplan_tdms.odb $(RESULTS_DIR)/1_synth.v $(RESULTS_DIR)/1_synth.sdc $(MACRO_PLACEMENT) $(MACRO_PLACEMENT_TCL),macro_place))

# STEP 5: Tapcell and Welltie insertion
#-------------------------------------------------------------------------------
$(eval $(call do-step,2_5_floorplan_tapcell,$(RESULTS_DIR)/2_4_floorplan_macro.odb $(TAPCELL_TCL),tapcell))

# STEP 6: PDN generation
#-------------------------------------------------------------------------------
$(eval $(call do-step,2_6_floorplan_pdn,$(RESULTS_DIR)/2_5_floorplan_tapcell.odb $(PDN_TCL),pdn))

$(RESULTS_DIR)/2_floorplan.odb: $(RESULTS_DIR)/2_6_floorplan_pdn.odb
	cp $< $@

$(RESULTS_DIR)/2_floorplan.sdc: $(RESULTS_DIR)/2_1_floorplan.odb


.PHONY: clean_floorplan
clean_floorplan:
	rm -f $(RESULTS_DIR)/2_*floorplan*.odb $(RESULTS_DIR)/2_floorplan.sdc $(RESULTS_DIR)/2_*.v $(RESULTS_DIR)/2_*.def
	rm -f $(REPORTS_DIR)/2_*
	rm -f $(LOG_DIR)/2_*

# ==============================================================================
#  ____  _        _    ____ _____
# |  _ \| |      / \  / ___| ____|
# | |_) | |     / _ \| |   |  _|
# |  __/| |___ / ___ \ |___| |___
# |_|   |_____/_/   \_\____|_____|
#
.PHONY: place
place: $(RESULTS_DIR)/3_place.odb \
       $(RESULTS_DIR)/3_place.sdc
# ==============================================================================
# STEP 1: Global placement without placed IOs, timing-driven, and routability-driven.
#-------------------------------------------------------------------------------
$(eval $(call do-step,3_1_place_gp_skip_io,$(RESULTS_DIR)/2_floorplan.odb $(RESULTS_DIR)/2_floorplan.sdc $(LIB_FILES),global_place_skip_io))

# STEP 2: IO placement (non-random)
#-------------------------------------------------------------------------------
ifndef IS_CHIP
$(eval $(call do-step,3_2_place_iop,$(RESULTS_DIR)/3_1_place_gp_skip_io.odb $(IO_CONSTRAINTS),io_placement))
else
$(RESULTS_DIR)/3_2_place_iop.odb: $(RESULTS_DIR)/3_1_place_gp_skip_io.odb $(IO_CONSTRAINTS)
	cp $< $@
endif

# STEP 3: Global placement with placed IOs, timing-driven, and routability-driven.
#-------------------------------------------------------------------------------
$(eval $(call do-step,3_3_place_gp,$(RESULTS_DIR)/3_2_place_iop.odb $(RESULTS_DIR)/2_floorplan.sdc $(LIB_FILES),global_place))

# STEP 4: Resizing & Buffering
#-------------------------------------------------------------------------------
$(eval $(call do-step,3_4_place_resized,$(RESULTS_DIR)/3_3_place_gp.odb $(RESULTS_DIR)/2_floorplan.sdc,resize))

.PHONY: clean_resize
clean_resize:
	rm -f $(RESULTS_DIR)/3_4_place_resized.odb

# STEP 5: Detail placement
#-------------------------------------------------------------------------------
$(eval $(call do-step,3_5_place_dp,$(RESULTS_DIR)/3_4_place_resized.odb,detail_place))

$(RESULTS_DIR)/3_place.odb: $(RESULTS_DIR)/3_5_place_dp.odb
	cp $< $@

$(RESULTS_DIR)/3_place.sdc: $(RESULTS_DIR)/2_floorplan.sdc
	cp $< $@

# Clean Targets
#-------------------------------------------------------------------------------
.PHONY: clean_place
clean_place:
	rm -f $(RESULTS_DIR)/3_*place*.odb
	rm -f $(RESULTS_DIR)/3_place.sdc
	rm -f $(RESULTS_DIR)/3_*.def $(RESULTS_DIR)/3_*.v
	rm -f $(REPORTS_DIR)/3_*
	rm -f $(LOG_DIR)/3_*


# ==============================================================================
#   ____ _____ ____
#  / ___|_   _/ ___|
# | |     | | \___ \
# | |___  | |  ___) |
#  \____| |_| |____/
#
.PHONY: cts
cts: $(RESULTS_DIR)/4_cts.odb \
     $(RESULTS_DIR)/4_cts.sdc
# ==============================================================================

# Run TritonCTS
# ------------------------------------------------------------------------------
$(eval $(call do-step,4_1_cts,$(RESULTS_DIR)/3_place.odb $(RESULTS_DIR)/3_place.sdc,cts))

# Filler cell insertion
# ------------------------------------------------------------------------------
$(eval $(call do-step,4_2_cts_fillcell,$(RESULTS_DIR)/4_1_cts.odb,fillcell))

$(RESULTS_DIR)/4_cts.sdc: $(RESULTS_DIR)/4_cts.odb

$(RESULTS_DIR)/4_cts.odb: $(RESULTS_DIR)/4_2_cts_fillcell.odb
	cp $< $@

.PHONY: clean_cts
clean_cts:
	rm -rf $(RESULTS_DIR)/4_*cts*.odb $(RESULTS_DIR)/4_cts.sdc $(RESULTS_DIR)/4_*.v $(RESULTS_DIR)/4_*.def
	rm -f  $(REPORTS_DIR)/4_*
	rm -f  $(LOG_DIR)/4_*


# ==============================================================================
#  ____   ___  _   _ _____ ___ _   _  ____
# |  _ \ / _ \| | | |_   _|_ _| \ | |/ ___|
# | |_) | | | | | | | | |  | ||  \| | |  _
# |  _ <| |_| | |_| | | |  | || |\  | |_| |
# |_| \_\\___/ \___/  |_| |___|_| \_|\____|
#
.PHONY: route
route: $(RESULTS_DIR)/5_route.odb \
       $(RESULTS_DIR)/5_route.sdc
# ==============================================================================


# STEP 1: Run global route
#-------------------------------------------------------------------------------
$(eval $(call do-step,5_1_grt,$(RESULTS_DIR)/4_cts.odb $(FASTROUTE_TCL) $(PRE_GLOBAL_ROUTE),global_route))

# STEP 2: Run detailed route
#-------------------------------------------------------------------------------
ifeq ($(USE_WXL),)
$(eval $(call do-step,5_2_route,$(RESULTS_DIR)/5_1_grt.odb,detail_route))
else
$(eval $(call do-step,5_2_route,$(RESULTS_DIR)/4_cts.odb,detail_route))
endif

$(RESULTS_DIR)/5_route.odb: $(RESULTS_DIR)/5_2_route.odb
	cp $< $@

$(RESULTS_DIR)/5_route.sdc: $(RESULTS_DIR)/4_cts.sdc
	cp $< $@

$(RESULTS_DIR)/5_route.v:
	@export OR_DB=5_route ;\
	$(OPENROAD_CMD) ./scripts/write_verilog.tcl

.PHONY: clean_route
clean_route:
	rm -rf output*/ results*.out.dmp layer_*.mps
	rm -rf *.gdid *.log *.met *.sav *.res.dmp
	rm -rf $(RESULTS_DIR)/route.guide $(RESULTS_DIR)/output_guide.mod $(RESULTS_DIR)/updated_clks.sdc
	rm -rf $(RESULTS_DIR)/5_*.odb $(RESULTS_DIR)/5_route.sdc $(RESULTS_DIR)/5_*.def $(RESULTS_DIR)/5_*.v
	rm -f  $(REPORTS_DIR)/5_*
	rm -f  $(LOG_DIR)/5_*

.PHONY: klayout_tr_rpt
klayout_tr_rpt: $(RESULTS_DIR)/5_route.def $(OBJECTS_DIR)/klayout.lyt
	$(call KLAYOUT_FOUND)
	$(KLAYOUT_CMD) -rd in_drc="$(REPORTS_DIR)/5_route_drc.rpt" \
	        -rd in_def="$<" \
	        -rd tech_file=$(OBJECTS_DIR)/klayout.lyt \
	        -rm $(UTILS_DIR)/viewDrc.py

.PHONY: klayout_guides
klayout_guides: $(RESULTS_DIR)/5_route.def $(OBJECTS_DIR)/klayout.lyt
	$(call KLAYOUT_FOUND)
	$(KLAYOUT_CMD) -rd in_guide="$(RESULTS_DIR)/route.guide" \
	        -rd in_def="$<" \
	        -rd net_name=$(GUIDE_NET) \
	        -rd tech_file=$(OBJECTS_DIR)/klayout.lyt \
	        -rm $(UTILS_DIR)/viewGuide.py

# ==============================================================================
#  _____ ___ _   _ ___ ____  _   _ ___ _   _  ____
# |  ___|_ _| \ | |_ _/ ___|| | | |_ _| \ | |/ ___|
# | |_   | ||  \| || |\___ \| |_| || ||  \| | |  _
# |  _|  | || |\  || | ___) |  _  || || |\  | |_| |
# |_|   |___|_| \_|___|____/|_| |_|___|_| \_|\____|
#
GDS_FINAL_FILE = $(RESULTS_DIR)/6_final.$(STREAM_SYSTEM_EXT)
.PHONY: finish
finish: $(LOG_DIR)/6_report.log \
        $(RESULTS_DIR)/6_final.v \
        $(RESULTS_DIR)/6_final.sdc \
        $(GDS_FINAL_FILE)
	$(UNSET_AND_MAKE) elapsed

.PHONY:
elapsed:
	-@$(UTILS_DIR)/genElapsedTime.py -d "$(LOG_DIR)"

# ==============================================================================

ifneq ($(USE_FILL),)
$(eval $(call do-step,6_1_fill,$(RESULTS_DIR)/5_route.odb $(FILL_CONFIG),density_fill))
else
$(RESULTS_DIR)/6_1_fill.odb: $(RESULTS_DIR)/5_route.odb
	cp $< $@
endif

$(RESULTS_DIR)/6_1_fill.sdc: $(RESULTS_DIR)/5_route.sdc
	cp $< $@

$(RESULTS_DIR)/6_final.sdc: $(RESULTS_DIR)/5_route.sdc
	cp $< $@

$(eval $(call do-step,6_report,$(RESULTS_DIR)/6_1_fill.odb $(RESULTS_DIR)/6_1_fill.sdc,final_report,.log,$(LOG_DIR)))

$(RESULTS_DIR)/6_final.def: $(LOG_DIR)/6_report.log


# Skipping resize can be useful for mock abstracts
.PHONY: skip_resize
skip_resize: $(RESULTS_DIR)/3_3_place_gp.odb
	cp $(RESULTS_DIR)/3_3_place_gp.odb $(RESULTS_DIR)/3_4_place_resized.odb

# Skipping CTS can be useful to smoketest later stages.
.PHONY: skip_cts
skip_cts: $(RESULTS_DIR)/3_place.odb $(RESULTS_DIR)/3_place.sdc
	# mock all intermediate results
	cp $(RESULTS_DIR)/3_place.odb $(RESULTS_DIR)/4_1_cts.odb
	cp $(RESULTS_DIR)/3_place.odb $(RESULTS_DIR)/4_2_cts_fillcell.odb
	cp $(RESULTS_DIR)/3_place.sdc $(RESULTS_DIR)/4_cts.sdc
	cp $(RESULTS_DIR)/3_place.odb $(RESULTS_DIR)/4_cts.odb

# Skipping route can be useful to create a mock abstract
.PHONY: skip_route
skip_route: $(RESULTS_DIR)/4_cts.odb $(RESULTS_DIR)/4_cts.sdc
	cp $(RESULTS_DIR)/3_place.odb $(RESULTS_DIR)/5_1_grt.odb
	cp $(RESULTS_DIR)/3_place.odb $(RESULTS_DIR)/5_2_route.odb
	cp $(RESULTS_DIR)/3_place.odb $(RESULTS_DIR)/6_1_fill.odb
	touch $(RESULTS_DIR)/6_final.spef

# To create a mock abstract quickly, good enough to iterate quickly on
# floorplanning and detailed route at higher levels, run:
#
# make skip_resize skip_cts skip_route generate_abstract
.PHONY: generate_abstract
generate_abstract: $(RESULTS_DIR)/6_final.gds $(RESULTS_DIR)/6_final.def  $(RESULTS_DIR)/6_final.v
	($(TIME_CMD) $(OPENROAD_CMD) $(SCRIPTS_DIR)/generate_abstract.tcl -metrics $(LOG_DIR)/generate_abstract.json) 2>&1 | tee $(LOG_DIR)/generate_abstract.log

# Merge wrapped macros using Klayout
#-------------------------------------------------------------------------------
$(WRAPPED_GDSOAS): $(OBJECTS_DIR)/klayout_wrap.lyt $(WRAPPED_LEFS)
	$(call KLAYOUT_FOUND)
	($(TIME_CMD) $(KLAYOUT_CMD) -zz -rd design_name=$(basename $(notdir $@)) \
	        -rd in_def=$(OBJECTS_DIR)/def/$(notdir $(@:$(STREAM_SYSTEM_EXT)=def)) \
	        -rd in_files="$(ADDITIONAL_GDSOAS)" \
	        -rd config_file=$(FILL_CONFIG) \
	        -rd seal_file="" \
	        -rd out_file=$@ \
	        -rd tech_file=$(OBJECTS_DIR)/klayout_wrap.lyt \
	        -rd layer_map=$(GDS_LAYER_MAP) \
	        -r $(UTILS_DIR)/def2stream.py) 2>&1 | tee $(LOG_DIR)/6_merge_$(basename $(notdir $@)).log

# Merge GDS using Klayout
#-------------------------------------------------------------------------------
GDS_MERGED_FILE = $(RESULTS_DIR)/6_1_merged.$(STREAM_SYSTEM_EXT)
$(GDS_MERGED_FILE): $(RESULTS_DIR)/6_final.def $(OBJECTS_DIR)/klayout.lyt $(GDSOAS_FILES) $(WRAPPED_GDSOAS) $(SEAL_GDSOAS)
	$(call KLAYOUT_FOUND)
	($(TIME_CMD) $(STDBUF_CMD) $(KLAYOUT_CMD) -zz -rd design_name=$(DESIGN_NAME) \
	        -rd in_def=$< \
	        -rd in_files="$(GDSOAS_FILES) $(WRAPPED_GDSOAS)" \
	        -rd config_file=$(FILL_CONFIG) \
	        -rd seal_file="$(SEAL_GDSOAS)" \
	        -rd out_file=$@ \
	        -rd tech_file=$(OBJECTS_DIR)/klayout.lyt \
	        -rd layer_map=$(GDS_LAYER_MAP) \
	        -r $(UTILS_DIR)/def2stream.py) 2>&1 | tee $(LOG_DIR)/6_1_merge.log

$(RESULTS_DIR)/6_final.v: $(LOG_DIR)/6_report.log

$(GDS_FINAL_FILE): $(GDS_MERGED_FILE)
	cp $< $@

.PHONY: drc
drc: $(REPORTS_DIR)/6_drc.lyrdb

$(REPORTS_DIR)/6_drc.lyrdb: $(GDS_FINAL_FILE) $(KLAYOUT_DRC_FILE)
ifneq ($(KLAYOUT_DRC_FILE),)
	$(call KLAYOUT_FOUND)
	($(TIME_CMD) $(KLAYOUT_CMD) -zz -rd in_gds="$<" \
	        -rd report_file=$(abspath $@) \
	        -r $(KLAYOUT_DRC_FILE)) 2>&1 | tee $(LOG_DIR)/6_drc.log
	# Hacky way of getting DRV count (don't error on no matches)
	grep -c "<value>" $@ > $(REPORTS_DIR)/6_drc_count.rpt || [[ $$? == 1 ]]
else
	echo "DRC not supported on this platform" > $@
endif

$(RESULTS_DIR)/6_final.cdl: $(RESULTS_DIR)/6_final.v
	($(TIME_CMD) $(OPENROAD_CMD) $(SCRIPTS_DIR)/cdl.tcl) 2>&1 | tee $(LOG_DIR)/6_cdl.log

$(OBJECTS_DIR)/6_final_concat.cdl: $(RESULTS_DIR)/6_final.cdl $(CDL_FILE)
	cat $^ > $@

.PHONY: lvs
lvs: $(RESULTS_DIR)/6_lvs.lvsdb

$(RESULTS_DIR)/6_lvs.lvsdb: $(GDS_FINAL_FILE) $(KLAYOUT_LVS_FILE) $(OBJECTS_DIR)/6_final_concat.cdl
ifneq ($(KLAYOUT_LVS_FILE),)
	$(call KLAYOUT_FOUND)
	($(TIME_CMD) $(KLAYOUT_CMD) -b -rd in_gds="$<" \
	        -rd cdl_file=$(abspath $(OBJECTS_DIR)/6_final_concat.cdl) \
	        -rd report_file=$(abspath $@) \
	        -r $(KLAYOUT_LVS_FILE)) 2>&1 | tee $(LOG_DIR)/6_lvs.log
else
	echo "LVS not supported on this platform" > $@
endif

.PHONY: clean_finish
clean_finish:
	rm -rf $(RESULTS_DIR)/6_*.gds $(RESULTS_DIR)/6_*.oas $(RESULTS_DIR)/6_*.odb $(RESULTS_DIR)/6_*.v $(RESULTS_DIR)/6_*.def $(RESULTS_DIR)/6_*.sdc $(RESULTS_DIR)/6_*.spef
	rm -rf $(REPORTS_DIR)/6_*.rpt
	rm -f  $(LOG_DIR)/6_*


# ==============================================================================
#  __  __ ___ ____   ____
# |  \/  |_ _/ ___| / ___|
# | |\/| || |\___ \| |
# | |  | || | ___) | |___
# |_|  |_|___|____/ \____|
#
# ==============================================================================

.PHONY: all
all: $(SDC_FILE) $(WRAPPED_LIBS) $(DONT_USE_LIBS) $(OBJECTS_DIR)/klayout.lyt $(WRAPPED_GDSOAS) $(DONT_USE_SC_LIB)
	mkdir -p $(RESULTS_DIR) $(LOG_DIR) $(REPORTS_DIR)
	($(TIME_CMD) $(OPENROAD_CMD) $(SCRIPTS_DIR)/run_all.tcl -metrics $(LOG_DIR)/run_all.json) 2>&1 | tee $(LOG_DIR)/run_all.log

.PHONY: clean
clean:
	@echo
	@echo "Make clean disabled."
	@echo "Use make clean_all or clean individual steps:"
	@echo "  clean_synth clean_floorplan clean_place clean_cts clean_route clean_finish"
	@echo

.PHONY: clean_all
clean_all: clean_synth clean_floorplan clean_place clean_cts clean_route clean_finish clean_metadata
	rm -rf $(OBJECTS_DIR)

.PHONY: nuke
nuke: clean_test clean_issues
	rm -rf ./results ./logs ./reports ./objects
	rm -rf layer_*.mps macrocell.list *best.plt *_pdn.def dummy.guide
	rm -rf *.rpt *.rpt.old *.def.v pin_dumper.log
	rm -rf versions.txt

.PHONY: vars
vars:
	$(UTILS_DIR)/generate-vars.sh vars

# DEF/GDS/OAS viewer shortcuts
#-------------------------------------------------------------------------------
RESULTS_ODB = $(notdir $(sort $(wildcard $(RESULTS_DIR)/*.odb)))
RESULTS_DEF = $(notdir $(sort $(wildcard $(RESULTS_DIR)/*.def)))
RESULTS_GDS = $(notdir $(sort $(wildcard $(RESULTS_DIR)/*.gds)))
RESULTS_OAS = $(notdir $(sort $(wildcard $(RESULTS_DIR)/*.oas)))
.PHONY: $(foreach file,$(RESULTS_DEF) $(RESULTS_GDS) $(RESULTS_OAS),klayout_$(file))
$(foreach file,$(RESULTS_DEF) $(RESULTS_GDS) $(RESULTS_OAS),klayout_$(file)): klayout_%: $(OBJECTS_DIR)/klayout.lyt
	$(KLAYOUT_CMD) -nn $(OBJECTS_DIR)/klayout.lyt $(RESULTS_DIR)/$*

.PHONY: gui_synth
gui_synth:
	$(OPENROAD_GUI_CMD) $(SCRIPTS_DIR)/sta-synth.tcl

.PHONY: gui_floorplan
gui_floorplan: gui_2_floorplan.odb
.PHONY: gui_place
gui_place: gui_3_place.odb
.PHONY: gui_cts
gui_cts: gui_4_cts.odb
.PHONY: gui_route
gui_route: gui_5_route.odb
.PHONY: gui_final
gui_final: gui_6_final.odb

.PHONY: $(foreach file,$(RESULTS_DEF),gui_$(file))
$(foreach file,$(RESULTS_DEF),gui_$(file)): gui_%:
	DEF_FILE=$(RESULTS_DIR)/$* $(OPENROAD_GUI_CMD) $(SCRIPTS_DIR)/gui.tcl

.PHONY: $(foreach file,$(RESULTS_ODB),gui_$(file))
$(foreach file,$(RESULTS_ODB),gui_$(file)): gui_%:
	ODB_FILE=$(RESULTS_DIR)/$* $(OPENROAD_GUI_CMD) $(SCRIPTS_DIR)/gui.tcl

# Write a def for the corresponding odb
$(foreach file,$(RESULTS_ODB),$(file).def): %.def:
	ODB_FILE=$(RESULTS_DIR)/$* DEF_FILE=$(RESULTS_DIR)/$@ $(OPENROAD_CMD) $(SCRIPTS_DIR)/write_def.tcl
#
# Write a verilog for the corresponding odb
$(foreach file,$(RESULTS_ODB),$(file).v): %.v:
	ODB_FILE=$(RESULTS_DIR)/$* VERILOG_FILE=$(RESULTS_DIR)/$@ $(OPENROAD_CMD) $(SCRIPTS_DIR)/write_verilog.tcl

# Drop into yosys with all environment variables, useful to for instance
# debug synthesis, or run other commands aftewards, such as "show" to
# generate a .dot file of the design to visualize designs.
.PHONY: yosys
yosys:
	$(YOSYS_CMD)

# Drop into a bash shell with all environment variables, useful for debugging
.PHONY: bash
bash:
	bash

.PHONY: all_defs
all_defs : $(foreach file,$(RESULTS_ODB),$(file).def)
.PHONY: all_verilog
all_verilog : $(foreach file,$(RESULTS_ODB),$(file).v)

.PHONY: handoff
handoff : all_defs all_verilog

<<<<<<< HEAD
.PHONY: print-%
print-%: ; @echo $* = $($*)
=======
# Print any variable, for instance: make print-DIE_AREA
print-%  : ; @echo $* = $($*)
>>>>>>> ca88d279

.PHONY: test-unset-and-make-%
test-unset-and-make-%: ; $(UNSET_AND_MAKE) $*

# Utilities
#-------------------------------------------------------------------------------
include $(UTILS_DIR)/utils.mk
export PRIVATE_DIR ?= ../../private_tool_scripts
-include $(PRIVATE_DIR)/private.mk<|MERGE_RESOLUTION|>--- conflicted
+++ resolved
@@ -904,13 +904,9 @@
 .PHONY: handoff
 handoff : all_defs all_verilog
 
-<<<<<<< HEAD
 .PHONY: print-%
-print-%: ; @echo $* = $($*)
-=======
 # Print any variable, for instance: make print-DIE_AREA
 print-%  : ; @echo $* = $($*)
->>>>>>> ca88d279
 
 .PHONY: test-unset-and-make-%
 test-unset-and-make-%: ; $(UNSET_AND_MAKE) $*
